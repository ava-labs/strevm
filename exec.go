--- conflicted
+++ resolved
@@ -182,31 +182,13 @@
 			return
 		}
 
-<<<<<<< HEAD
-		// This is a hack to signal anyone blocked on awaitEmpty
-		_ = e.queue.UseThenSignal(ctx, func(*queue.FIFO[*Block]) error { return nil })
-=======
 		// This may race with a concurrent call to [VM.AcceptBlock], but that is
 		// documented and also acceptable as we only ever Wait() inside
 		// [VM.AcceptBlock].
 		if popped.emptyAfter {
 			e.queueCleared.Open()
 		}
->>>>>>> 5abf3589
-	}
-}
-
-func (e *executor) awaitEmpty(ctx context.Context) error {
-	// This isn't implemented correctly, but I don't know how it is supposed to
-	// work. We should have a mutex with 2 conditions, one where the queue is
-	// empty (and the processing thread is not executing), the other where the
-	// queue isn't empty.
-	return e.queue.Wait(ctx,
-		func(q *queue.FIFO[*Block]) bool {
-			return q.Len() == 0
-		},
-		func(*queue.FIFO[*Block]) error { return nil },
-	)
+	}
 }
 
 type executionScratchSpace struct {
@@ -226,88 +208,6 @@
 	canotoData canotoData_executionResults `canoto:"nocopy"`
 }
 
-<<<<<<< HEAD
-type gasClock struct {
-	time     uint64    `canoto:"uint,1"`
-	consumed gas.Gas   `canoto:"uint,2"` // this second
-	params   GasParams `canoto:"value,3"`
-
-	canotoData canotoData_gasClock `canoto:"nocopy"`
-}
-
-func (c *gasClock) clone() gasClock {
-	return gasClock{
-		time:     c.time,
-		consumed: c.consumed,
-		params:   c.params.clone(),
-	}
-}
-
-type GasParams struct {
-	T      gas.Gas   `canoto:"uint,1"`
-	R      gas.Gas   `canoto:"uint,2"`
-	Excess gas.Gas   `canoto:"uint,3"`
-	Price  gas.Price `canoto:"uint,4"`
-
-	canotoData canotoData_GasParams `canoto:"nocopy"`
-}
-
-func (p *GasParams) clone() GasParams {
-	return GasParams{
-		T:      p.T,
-		R:      p.R,
-		Excess: p.Excess,
-		Price:  p.Price,
-	}
-}
-
-func (c *gasClock) beforeBlock(parent *Block, timestamp uint64, hooks Hooks) {
-	hooks.UpdateGasParams(parent.Block, &c.params)
-	c.fastForward(timestamp)
-}
-
-func (c *gasClock) afterBlock(consumed gas.Gas) {
-	c.consume(consumed)
-}
-
-func (c *gasClock) fastForward(to uint64) {
-	if to <= c.time {
-		return
-	}
-
-	R, T := c.params.R, c.params.T
-	surplus := R - c.consumed
-	surplus += gas.Gas(to-c.time-1) * R // -1 avoids double-counting gas remaining this second
-
-	quo, _ := intmath.MulDiv(surplus, T, R)
-	c.params.Excess = intmath.BoundedSubtract(c.params.Excess, quo, 0)
-
-	c.time = to
-	c.consumed = 0
-}
-
-func (c *gasClock) consume(g gas.Gas) {
-	R, T := c.params.R, c.params.T
-
-	c.consumed += g
-	c.time += uint64(c.consumed / R)
-	c.consumed %= R
-
-	quo, _ := intmath.MulDiv(g, R-T, R)
-	c.params.Excess += gas.Gas(quo)
-}
-
-func (c *gasClock) isAfter(timestamp uint64) bool {
-	return timestamp < c.time || (timestamp == c.time && c.consumed > 0)
-}
-
-func (c *gasClock) asTime() time.Time {
-	nsec, _ /*remainder*/ := intmath.MulDiv(c.consumed, 1e9, c.params.R)
-	return time.Unix(int64(c.time), int64(nsec))
-}
-
-=======
->>>>>>> 5abf3589
 func (e *executor) execute(ctx context.Context, b *Block) error {
 	x := &e.executeScratchSpace
 
@@ -321,13 +221,8 @@
 	hook.BeforeBlock(&e.gasClock, b.Header(), e.hooks.GasTarget(b.parent.Block))
 
 	header := types.CopyHeader(b.Header())
-<<<<<<< HEAD
-	header.BaseFee = e.gasClock.params.baseFee().ToBig()
+	header.BaseFee = e.gasClock.BaseFee().ToBig()
 	e.log.Info(
-=======
-	header.BaseFee = e.gasClock.BaseFee().ToBig()
-	e.log.Debug(
->>>>>>> 5abf3589
 		"Executing accepted block",
 		zap.Uint64("height", b.Height()),
 		zap.Uint64("timestamp", header.Time),
