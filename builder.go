--- conflicted
+++ resolved
@@ -22,8 +22,7 @@
 func (vm *VM) buildBlock(ctx context.Context, timestamp uint64, parent *blocks.Block) (*blocks.Block, error) {
 	block, err := sink.FromPriorityMutex(
 		ctx, vm.mempool, sink.MaxPriority,
-<<<<<<< HEAD
-		func(_ <-chan sink.Priority, pool *queue.Priority[*pendingTx]) (*Block, error) {
+		func(_ <-chan sink.Priority, pool *queue.Priority[*pendingTx]) (*blocks.Block, error) {
 			block, err := vm.buildBlockWithCandidateTxs(timestamp, parent, pool)
 
 			// TODO: This shouldn't be done immediately, there should be some
@@ -38,10 +37,6 @@
 			}
 
 			return block, err
-=======
-		func(_ <-chan sink.Priority, pool *queue.Priority[*pendingTx]) (*blocks.Block, error) {
-			return vm.buildBlockWithCandidateTxs(timestamp, parent, pool)
->>>>>>> 84fb6a87
 		},
 	)
 	if err != nil {
