--- conflicted
+++ resolved
@@ -53,11 +53,7 @@
 
 var (
 	errWaitingForExecution = errors.New("waiting for execution when building block")
-<<<<<<< HEAD
-	errBlockWithoutChanges = errors.New("block contains no changes")
-=======
 	errNoopBlock           = errors.New("block does not settle state nor include transactions")
->>>>>>> 12b9c284
 )
 
 func (vm *VM) buildBlockWithCandidateTxs(timestamp uint64, parent *Block, candidateTxs queue.Queue[*pendingTx]) (*Block, error) {
@@ -102,12 +98,8 @@
 		return nil, err
 	}
 	if gasUsed == 0 && len(txs) == 0 {
-		return nil, errNoopBlock
-	}
-
-	if gasUsed == 0 && len(txs) == 0 {
 		vm.logger().Info("Blocks must either settle or include transactions")
-		return nil, fmt.Errorf("%w: parent %#x at time %d", errBlockWithoutChanges, parent.Hash(), timestamp)
+		return nil, fmt.Errorf("%w: parent %#x at time %d", errNoopBlock, parent.Hash(), timestamp)
 	}
 
 	b := vm.newBlock(types.NewBlock(
