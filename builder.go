--- conflicted
+++ resolved
@@ -19,7 +19,6 @@
 )
 
 func (vm *VM) buildBlock(ctx context.Context, timestamp uint64, parent *Block) (*Block, error) {
-	timestamp = max(timestamp, parent.Time())
 	block, err := sink.FromPriorityMutex(
 		ctx, vm.mempool, sink.MaxPriority,
 		func(_ <-chan sink.Priority, pool *queue.Priority[*pendingTx]) (*Block, error) {
@@ -42,7 +41,7 @@
 	if err != nil {
 		return nil, err
 	}
-	vm.logger().Info(
+	vm.logger().Debug(
 		"Built block",
 		zap.Uint64("timestamp", timestamp),
 		zap.Uint64("height", block.Height()),
@@ -71,7 +70,7 @@
 		)
 		return nil, fmt.Errorf("%w: parent %#x at time %d", errWaitingForExecution, parent.Hash(), timestamp)
 	}
-	vm.logger().Info(
+	vm.logger().Debug(
 		"Settlement candidate",
 		zap.Uint64("timestamp", timestamp),
 		zap.Stringer("parent", parent.Hash()),
@@ -171,57 +170,25 @@
 		candidate := candidateTxs.Pop()
 		tx := candidate.tx
 
-<<<<<<< HEAD
-		validity, err := checker.addTxToQueue(candidate.txAndSender)
-		if err != nil {
-			// TODO: It is not acceptable to return an error here, as all
-			// transactions that have been removed from the mempool will be
-			// dropped and never included.
-			return nil, 0, err
-		}
-
-		switch validity {
-		case includeTx:
-			if gl := gasLimit + gas.Gas(tx.Gas()); gl <= clock.maxBlockSize() {
-				gasLimit = gl
-				txs = append(txs, tx)
-			} else {
-				delayed = append(delayed, candidate)
-				break TxLoop
-			}
-=======
 		switch err := checker.Include(tx); {
 		case err == nil:
 			txs = append(txs, tx)
->>>>>>> 5abf3589
 
 		case errIsOneOf(err, worstcase.ErrBlockTooFull, worstcase.ErrQueueTooFull):
 			delayed = append(delayed, candidate)
-<<<<<<< HEAD
-			vm.logger().Info(
-				"Delaying transaction until later block-building",
-				zap.Stringer("hash", tx.Hash()),
-			)
-			if validity == queueFull {
-				break TxLoop
-			}
-
-		case discardTx:
-			vm.logger().Info(
-				"Discarding transaction",
-				zap.Stringer("hash", tx.Hash()),
-			)
-=======
 			full = true
 
 		// TODO(arr4n) handle all other errors.
->>>>>>> 5abf3589
 
 		default:
 			vm.logger().Error(
 				"Unknown error from worst-case transaction checking",
 				zap.Error(err),
 			)
+
+			// TODO: It is not acceptable to return an error here, as all
+			// transactions that have been removed from the mempool will be
+			// dropped and never included.
 			return nil, 0, err
 		}
 	}
