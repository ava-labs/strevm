// Copyright (C) 2025, Ava Labs, Inc. All rights reserved.
// See the file LICENSE for licensing terms.

// Package hook defines points in an SAE block's lifecycle at which common or
// user-injected behaviour needs to be performed. Functions in this package
// SHOULD be called by all code dealing with a block at the respective point in
// its lifecycle, be that during validation, execution, or otherwise.
package hook

import (
	"fmt"

	"github.com/ava-labs/avalanchego/vms/components/gas"
	"github.com/ava-labs/libevm/core/state"
	"github.com/ava-labs/libevm/core/types"
	"github.com/ava-labs/libevm/params"

	"github.com/ava-labs/strevm/gastime"
	"github.com/ava-labs/strevm/intmath"
	saeparams "github.com/ava-labs/strevm/params"
)

// Points define user-injected hook points.
type Points interface {
<<<<<<< HEAD
	// GasTarget returns the amount of gas per second that the chain should
	// target to consume after executing the provided block.
	GasTarget(*types.Header) gas.Gas
	// SubSecondBlockTime returns the sub-second portion of the block time based
	// on the provided gas rate.
	//
	// For example, if the block timestamp is 10.75 seconds and the gas rate is
	// 100 gas/second, then this method should return 75 gas.
	SubSecondBlockTime(gasRate gas.Gas, h *types.Header) gas.Gas
	// BeforeBlock is called immediately prior to executing the block.
	BeforeBlock(params.Rules, *state.StateDB, *types.Block) error
	// AfterBlock is called immediately after executing the block.
	AfterBlock(*state.StateDB, *types.Block, types.Receipts)
=======
	GasTarget(parent *types.Header) gas.Gas
	// SubSecondBlockTime returns the sub-second portion of the block time based
	// on the gas rate.
	//
	// For example, if the block timestamp is 10.75 seconds and the gas rate is
	// 100 gas/second, then this method should return 75 gas.
	SubSecondBlockTime(*types.Header) gas.Gas
	// BeforeExecutingBlock is called immediately prior to executing the block.
	BeforeExecutingBlock(params.Rules, *state.StateDB, *types.Block) error
	// AfterExecutingBlock is called immediately after executing the block.
	AfterExecutingBlock(*state.StateDB, *types.Block, types.Receipts)
>>>>>>> 03dad375
}

// BeforeBlock is intended to be called before processing a block.
func BeforeBlock(pts Points, rules params.Rules, sdb *state.StateDB, b *types.Block, clock *gastime.Time) error {
	r := clock.Rate()
	clock.FastForwardTo(
<<<<<<< HEAD
		b.Time(),
		pts.SubSecondBlockTime(r, b.Header()),
	)
	return pts.BeforeBlock(rules, sdb, b)
=======
		b.BuildTime(),
		pts.SubSecondBlockTime(b.Header()),
	)
	target := pts.GasTarget(b.ParentBlock().Header())
	if err := clock.SetTarget(target); err != nil {
		return fmt.Errorf("%T.SetTarget() before block: %w", clock, err)
	}
	return pts.BeforeExecutingBlock(rules, sdb, b.EthBlock())
>>>>>>> 03dad375
}

// AfterBlock is intended to be called after processing a block.
func AfterBlock(pts Points, sdb *state.StateDB, b *types.Block, clock *gastime.Time, used gas.Gas, rs types.Receipts) error {
	clock.Tick(used)
<<<<<<< HEAD
	target := pts.GasTarget(b.Header())
	if err := clock.SetTarget(target); err != nil {
		return fmt.Errorf("%T.SetTarget() after block: %w", clock, err)
	}
	pts.AfterBlock(sdb, b, rs)
	return nil
=======
	pts.AfterExecutingBlock(sdb, b, rs)
>>>>>>> 03dad375
}

// MinimumGasConsumption MUST be used as the implementation for the respective
// method on [params.RulesHooks]. The concrete type implementing the hooks MUST
// propagate incoming and return arguments unchanged.
func MinimumGasConsumption(txLimit uint64) uint64 {
	_ = (params.RulesHooks)(nil) // keep the import to allow [] doc links
	return intmath.CeilDiv(txLimit, saeparams.Lambda)
}<|MERGE_RESOLUTION|>--- conflicted
+++ resolved
@@ -22,69 +22,39 @@
 
 // Points define user-injected hook points.
 type Points interface {
-<<<<<<< HEAD
-	// GasTarget returns the amount of gas per second that the chain should
-	// target to consume after executing the provided block.
-	GasTarget(*types.Header) gas.Gas
+	// GasTargetAfter returns the gas target that should go into effect
+	// immediately after the provided block.
+	GasTargetAfter(*types.Header) gas.Gas
 	// SubSecondBlockTime returns the sub-second portion of the block time based
 	// on the provided gas rate.
 	//
 	// For example, if the block timestamp is 10.75 seconds and the gas rate is
 	// 100 gas/second, then this method should return 75 gas.
 	SubSecondBlockTime(gasRate gas.Gas, h *types.Header) gas.Gas
-	// BeforeBlock is called immediately prior to executing the block.
-	BeforeBlock(params.Rules, *state.StateDB, *types.Block) error
-	// AfterBlock is called immediately after executing the block.
-	AfterBlock(*state.StateDB, *types.Block, types.Receipts)
-=======
-	GasTarget(parent *types.Header) gas.Gas
-	// SubSecondBlockTime returns the sub-second portion of the block time based
-	// on the gas rate.
-	//
-	// For example, if the block timestamp is 10.75 seconds and the gas rate is
-	// 100 gas/second, then this method should return 75 gas.
-	SubSecondBlockTime(*types.Header) gas.Gas
 	// BeforeExecutingBlock is called immediately prior to executing the block.
 	BeforeExecutingBlock(params.Rules, *state.StateDB, *types.Block) error
 	// AfterExecutingBlock is called immediately after executing the block.
 	AfterExecutingBlock(*state.StateDB, *types.Block, types.Receipts)
->>>>>>> 03dad375
 }
 
 // BeforeBlock is intended to be called before processing a block.
 func BeforeBlock(pts Points, rules params.Rules, sdb *state.StateDB, b *types.Block, clock *gastime.Time) error {
-	r := clock.Rate()
 	clock.FastForwardTo(
-<<<<<<< HEAD
 		b.Time(),
-		pts.SubSecondBlockTime(r, b.Header()),
+		pts.SubSecondBlockTime(clock.Rate(), b.Header()),
 	)
-	return pts.BeforeBlock(rules, sdb, b)
-=======
-		b.BuildTime(),
-		pts.SubSecondBlockTime(b.Header()),
-	)
-	target := pts.GasTarget(b.ParentBlock().Header())
-	if err := clock.SetTarget(target); err != nil {
-		return fmt.Errorf("%T.SetTarget() before block: %w", clock, err)
-	}
-	return pts.BeforeExecutingBlock(rules, sdb, b.EthBlock())
->>>>>>> 03dad375
+	return pts.BeforeExecutingBlock(rules, sdb, b)
 }
 
 // AfterBlock is intended to be called after processing a block.
 func AfterBlock(pts Points, sdb *state.StateDB, b *types.Block, clock *gastime.Time, used gas.Gas, rs types.Receipts) error {
 	clock.Tick(used)
-<<<<<<< HEAD
-	target := pts.GasTarget(b.Header())
+	target := pts.GasTargetAfter(b.Header())
 	if err := clock.SetTarget(target); err != nil {
 		return fmt.Errorf("%T.SetTarget() after block: %w", clock, err)
 	}
-	pts.AfterBlock(sdb, b, rs)
+	pts.AfterExecutingBlock(sdb, b, rs)
 	return nil
-=======
-	pts.AfterExecutingBlock(sdb, b, rs)
->>>>>>> 03dad375
 }
 
 // MinimumGasConsumption MUST be used as the implementation for the respective
