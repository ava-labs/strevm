// Copyright (C) 2025, Ava Labs, Inc. All rights reserved.
// See the file LICENSE for licensing terms.

// Package hook defines points in an SAE block's lifecycle at which common or
// user-injected behaviour needs to be performed. Functions in this package
// SHOULD be called by all code dealing with a block at the respective point in
// its lifecycle, be that during validation, execution, or otherwise.
package hook

import (
	"github.com/ava-labs/avalanchego/vms/components/gas"
	"github.com/ava-labs/libevm/core/state"
	"github.com/ava-labs/libevm/core/types"
	"github.com/ava-labs/libevm/params"

	"github.com/ava-labs/strevm/intmath"
	saeparams "github.com/ava-labs/strevm/params"
)

// Points define user-injected hook points.
type Points interface {
	// GasTargetAfter returns the gas target that should go into effect
	// immediately after the provided block.
	GasTargetAfter(*types.Header) gas.Gas
	// SubSecondBlockTime returns the sub-second portion of the block time based
	// on the provided gas rate.
	//
	// For example, if the block timestamp is 10.75 seconds and the gas rate is
	// 100 gas/second, then this method should return 75 gas.
	SubSecondBlockTime(gasRate gas.Gas, h *types.Header) gas.Gas
	// BeforeExecutingBlock is called immediately prior to executing the block.
	BeforeExecutingBlock(params.Rules, *state.StateDB, *types.Block) error
	// AfterExecutingBlock is called immediately after executing the block.
	AfterExecutingBlock(*state.StateDB, *types.Block, types.Receipts)
}

<<<<<<< HEAD
=======
// BeforeBlock is intended to be called before processing a block.
func BeforeBlock(pts Points, rules params.Rules, sdb *state.StateDB, b *types.Block, clock *gastime.Time) error {
	clock.FastForwardTo(
		b.Time(),
		pts.SubSecondBlockTime(clock.Rate(), b.Header()),
	)
	return pts.BeforeExecutingBlock(rules, sdb, b)
}

// AfterBlock is intended to be called after processing a block.
func AfterBlock(pts Points, sdb *state.StateDB, b *types.Block, clock *gastime.Time, used gas.Gas, rs types.Receipts) error {
	clock.Tick(used)
	target := pts.GasTargetAfter(b.Header())
	if err := clock.SetTarget(target); err != nil {
		return fmt.Errorf("%T.SetTarget() after block: %w", clock, err)
	}
	pts.AfterExecutingBlock(sdb, b, rs)
	return nil
}

>>>>>>> 16badd0d
// MinimumGasConsumption MUST be used as the implementation for the respective
// method on [params.RulesHooks]. The concrete type implementing the hooks MUST
// propagate incoming and return arguments unchanged.
func MinimumGasConsumption(txLimit uint64) uint64 {
	_ = (params.RulesHooks)(nil) // keep the import to allow [] doc links
	return intmath.CeilDiv(txLimit, saeparams.Lambda)
}<|MERGE_RESOLUTION|>--- conflicted
+++ resolved
@@ -34,29 +34,6 @@
 	AfterExecutingBlock(*state.StateDB, *types.Block, types.Receipts)
 }
 
-<<<<<<< HEAD
-=======
-// BeforeBlock is intended to be called before processing a block.
-func BeforeBlock(pts Points, rules params.Rules, sdb *state.StateDB, b *types.Block, clock *gastime.Time) error {
-	clock.FastForwardTo(
-		b.Time(),
-		pts.SubSecondBlockTime(clock.Rate(), b.Header()),
-	)
-	return pts.BeforeExecutingBlock(rules, sdb, b)
-}
-
-// AfterBlock is intended to be called after processing a block.
-func AfterBlock(pts Points, sdb *state.StateDB, b *types.Block, clock *gastime.Time, used gas.Gas, rs types.Receipts) error {
-	clock.Tick(used)
-	target := pts.GasTargetAfter(b.Header())
-	if err := clock.SetTarget(target); err != nil {
-		return fmt.Errorf("%T.SetTarget() after block: %w", clock, err)
-	}
-	pts.AfterExecutingBlock(sdb, b, rs)
-	return nil
-}
-
->>>>>>> 16badd0d
 // MinimumGasConsumption MUST be used as the implementation for the respective
 // method on [params.RulesHooks]. The concrete type implementing the hooks MUST
 // propagate incoming and return arguments unchanged.
