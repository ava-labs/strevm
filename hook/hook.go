// Copyright (C) 2025, Ava Labs, Inc. All rights reserved.
// See the file LICENSE for licensing terms.

// Package hook defines points in an SAE block's lifecycle at which common or
// user-injected behaviour needs to be performed. Functions in this package
// SHOULD be called by all code dealing with a block at the respective point in
// its lifecycle, be that during validation, execution, or otherwise.
package hook

import (
	"math"

	"github.com/ava-labs/avalanchego/ids"
	"github.com/ava-labs/avalanchego/vms/components/gas"
	"github.com/ava-labs/libevm/common"
	"github.com/ava-labs/libevm/core"
	"github.com/ava-labs/libevm/core/state"
	"github.com/ava-labs/libevm/core/types"
	"github.com/ava-labs/libevm/params"
	"github.com/holiman/uint256"

	"github.com/ava-labs/strevm/intmath"
	saeparams "github.com/ava-labs/strevm/params"
)

// Points define user-injected hook points.
//
// Directly using this interface as a [BlockBuilder] is indicative of this node
// locally building a block. Calling [Points.BlockRebuilderFrom] with an
// existing block is indicative of this node reconstructing a block built
// elsewhere during verification.
type Points interface {
	BlockBuilder
	// BlockRebuilderFrom returns a [BlockBuilder] that will attempt to
	// reconstruct the provided block. If the provided block is valid for
	// inclusion, then the returned builder MUST be able to reconstruct an
	// identical block.
	BlockRebuilderFrom(block *types.Block) BlockBuilder

	// GasTargetAfter returns the gas target that should go into effect
	// immediately after the provided block.
	GasTargetAfter(*types.Header) gas.Gas
	// SubSecondBlockTime returns the sub-second portion of the block time based
	// on the provided gas rate.
	//
	// For example, if the block timestamp is 10.75 seconds and the gas rate is
	// 100 gas/second, then this method should return 75 gas.
	SubSecondBlockTime(gasRate gas.Gas, h *types.Header) gas.Gas
	// EndOfBlockOps returns operations outside of the normal EVM state changes
	// to perform while executing the block, after regular EVM transactions.
	// These operations will be performed during both worst-case and actual
	// execution.
	EndOfBlockOps(*types.Block) []Op
	// BeforeExecutingBlock is called immediately prior to executing the block.
	BeforeExecutingBlock(params.Rules, *state.StateDB, *types.Block) error
	// AfterExecutingBlock is called immediately after executing the block.
	AfterExecutingBlock(*state.StateDB, *types.Block, types.Receipts)
}

<<<<<<< HEAD
// AccountDebit includes an amount that an account should have debited,
// along with the nonce used to aut debit the account.
type AccountDebit struct {
	Nonce  uint64
	Amount uint256.Int
=======
// BlockBuilder constructs a block given its components.
type BlockBuilder interface {
	// BuildBlock constructs a block with the given components. This method MUST
	// be used rather than [types.NewBlock] to ensure any libevm block extras
	// are properly populated.
	BuildBlock(
		header *types.Header,
		txs []*types.Transaction,
		receipts []*types.Receipt,
	) *types.Block
>>>>>>> ab86c05f
}

// Op is an operation that can be applied to state during the execution of a
// block.
type Op struct {
	// ID of this operation. It is used for logging and debugging purposes.
	ID ids.ID
	// Gas consumed by this operation.
	Gas gas.Gas
	// GasFeeCap is the maximum gas price this operation is willing to pay.
	GasFeeCap uint256.Int
	// Burn specifies the amount to decrease account balances by and the nonce
	// used to authorize the debit.
	Burn map[common.Address]AccountDebit
	// Mint specifies the amount to increase account balances by. These funds
	// are not necessarily tied to the funds consumed in the Burn field. The
	// sum of the Mint amounts may exceed the sum of the Burn amounts.
	Mint map[common.Address]uint256.Int
}

// ApplyTo applies the operation to the statedb.
//
// If an account has insufficient funds, [core.ErrInsufficientFunds] is returned
// and the statedb is unchanged.
func (o *Op) ApplyTo(stateDB *state.StateDB) error {
	for from, acc := range o.Burn {
		if b := stateDB.GetBalance(from); b.Lt(&acc.Amount) {
			return core.ErrInsufficientFunds
		}
	}
	for from, acc := range o.Burn {
		// We use the state as the source of truth for the current nonce rather
		// than the value provided by the hook. This prevents any situations,
		// such as with delegated accounts, where nonces might not be
		// incremented properly.
		//
		// If overflow would have occurred here, the nonce must have already
		// been increased by a delegated account's execution, so we are already
		// protected against replay attacks.
		if nonce := stateDB.GetNonce(from); nonce < math.MaxUint64 {
			stateDB.SetNonce(from, nonce+1)
		}
		stateDB.SubBalance(from, &acc.Amount)
	}
	for to, amount := range o.Mint {
		stateDB.AddBalance(to, &amount)
	}
	return nil
}

// MinimumGasConsumption MUST be used as the implementation for the respective
// method on [params.RulesHooks]. The concrete type implementing the hooks MUST
// propagate incoming and return arguments unchanged.
func MinimumGasConsumption(txLimit uint64) uint64 {
	_ = (params.RulesHooks)(nil) // keep the import to allow [] doc links
	return intmath.CeilDiv(txLimit, saeparams.Lambda)
}<|MERGE_RESOLUTION|>--- conflicted
+++ resolved
@@ -57,13 +57,6 @@
 	AfterExecutingBlock(*state.StateDB, *types.Block, types.Receipts)
 }
 
-<<<<<<< HEAD
-// AccountDebit includes an amount that an account should have debited,
-// along with the nonce used to aut debit the account.
-type AccountDebit struct {
-	Nonce  uint64
-	Amount uint256.Int
-=======
 // BlockBuilder constructs a block given its components.
 type BlockBuilder interface {
 	// BuildBlock constructs a block with the given components. This method MUST
@@ -74,7 +67,13 @@
 		txs []*types.Transaction,
 		receipts []*types.Receipt,
 	) *types.Block
->>>>>>> ab86c05f
+}
+
+// AccountDebit includes an amount that an account should have debited,
+// along with the nonce used to aut debit the account.
+type AccountDebit struct {
+	Nonce  uint64
+	Amount uint256.Int
 }
 
 // Op is an operation that can be applied to state during the execution of a
