module github.com/ava-labs/strevm

<<<<<<< HEAD
go 1.23.9

toolchain go1.23.10

require github.com/ava-labs/avalanchego v1.13.2

require (
	github.com/BurntSushi/toml v1.5.0 // indirect
	github.com/DataDog/zstd v1.5.2 // indirect
	github.com/StephenButtolph/canoto v0.15.0 // indirect
	github.com/beorn7/perks v1.0.1 // indirect
	github.com/cenkalti/backoff/v4 v4.2.1 // indirect
	github.com/cespare/xxhash/v2 v2.3.0 // indirect
	github.com/go-logr/logr v1.4.1 // indirect
	github.com/go-logr/stdr v1.2.2 // indirect
	github.com/golang/protobuf v1.5.4 // indirect
	github.com/google/renameio/v2 v2.0.0 // indirect
	github.com/gorilla/rpc v1.2.0 // indirect
	github.com/grpc-ecosystem/grpc-gateway/v2 v2.16.0 // indirect
	github.com/matttproud/golang_protobuf_extensions v1.0.4 // indirect
	github.com/mr-tron/base58 v1.2.0 // indirect
	github.com/prometheus/client_golang v1.16.0 // indirect
	github.com/prometheus/client_model v0.3.0 // indirect
	github.com/prometheus/common v0.42.0 // indirect
	github.com/prometheus/procfs v0.10.1 // indirect
	github.com/supranational/blst v0.3.14 // indirect
	go.opentelemetry.io/otel v1.22.0 // indirect
	go.opentelemetry.io/otel/exporters/otlp/otlptrace v1.22.0 // indirect
	go.opentelemetry.io/otel/exporters/otlp/otlptrace/otlptracegrpc v1.22.0 // indirect
	go.opentelemetry.io/otel/exporters/otlp/otlptrace/otlptracehttp v1.22.0 // indirect
	go.opentelemetry.io/otel/metric v1.22.0 // indirect
	go.opentelemetry.io/otel/sdk v1.22.0 // indirect
	go.opentelemetry.io/otel/trace v1.22.0 // indirect
	go.opentelemetry.io/proto/otlp v1.0.0 // indirect
	go.uber.org/multierr v1.11.0 // indirect
	go.uber.org/zap v1.26.0 // indirect
	golang.org/x/crypto v0.36.0 // indirect
	golang.org/x/exp v0.0.0-20241215155358-4a5509556b9e // indirect
	golang.org/x/net v0.38.0 // indirect
	golang.org/x/sys v0.31.0 // indirect
	golang.org/x/term v0.30.0 // indirect
	golang.org/x/text v0.23.0 // indirect
	gonum.org/v1/gonum v0.11.0 // indirect
	google.golang.org/genproto/googleapis/api v0.0.0-20240604185151-ef581f913117 // indirect
	google.golang.org/genproto/googleapis/rpc v0.0.0-20240827150818-7e3bb234dfed // indirect
	google.golang.org/grpc v1.66.0 // indirect
	google.golang.org/protobuf v1.35.2 // indirect
	gopkg.in/natefinch/lumberjack.v2 v2.0.0 // indirect
)
=======
go 1.23.7

require golang.org/x/exp v0.0.0-20250620022241-b7579e27df2b
>>>>>>> 74ccf472
<|MERGE_RESOLUTION|>--- conflicted
+++ resolved
@@ -1,11 +1,13 @@
 module github.com/ava-labs/strevm
 
-<<<<<<< HEAD
 go 1.23.9
 
 toolchain go1.23.10
 
-require github.com/ava-labs/avalanchego v1.13.2
+require (
+	github.com/ava-labs/avalanchego v1.13.2
+	golang.org/x/exp v0.0.0-20250620022241-b7579e27df2b
+)
 
 require (
 	github.com/BurntSushi/toml v1.5.0 // indirect
@@ -38,7 +40,6 @@
 	go.uber.org/multierr v1.11.0 // indirect
 	go.uber.org/zap v1.26.0 // indirect
 	golang.org/x/crypto v0.36.0 // indirect
-	golang.org/x/exp v0.0.0-20241215155358-4a5509556b9e // indirect
 	golang.org/x/net v0.38.0 // indirect
 	golang.org/x/sys v0.31.0 // indirect
 	golang.org/x/term v0.30.0 // indirect
@@ -49,9 +50,4 @@
 	google.golang.org/grpc v1.66.0 // indirect
 	google.golang.org/protobuf v1.35.2 // indirect
 	gopkg.in/natefinch/lumberjack.v2 v2.0.0 // indirect
-)
-=======
-go 1.23.7
-
-require golang.org/x/exp v0.0.0-20250620022241-b7579e27df2b
->>>>>>> 74ccf472
+)