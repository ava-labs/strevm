--- conflicted
+++ resolved
@@ -48,25 +48,6 @@
 	flag.Var(&txsInIntegrationTest, "wrap_avax_tx_count", "Number of transactions to use in TestIntegrationWrapAVAX (comma-separated)")
 }
 
-<<<<<<< HEAD
-=======
-type stubHooks struct {
-	T gas.Gas
-}
-
-func (h *stubHooks) GasTarget(parent *types.Block) gas.Gas {
-	return h.T
-}
-
-func (h *stubHooks) fractionSecondsOfGas(tb testing.TB, num, denom uint64) gas.Gas {
-	tb.Helper()
-	quo, rem, err := intmath.MulDiv(gas.Gas(num), 2*h.T, gas.Gas(denom))
-	require.NoErrorf(tb, err, "calculating fractional seconds of gas")
-	require.Zero(tb, rem, "remainder when calculating fractional seconds of gas")
-	return quo
-}
-
->>>>>>> f79aff08
 func TestIntegrationWrapAVAX(t *testing.T) {
 	for _, n := range txsInIntegrationTest {
 		t.Run(fmt.Sprint(n), func(t *testing.T) {
