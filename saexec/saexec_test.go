// Copyright (C) 2025, Ava Labs, Inc. All rights reserved.
// See the file LICENSE for licensing terms.

package saexec

import (
	"context"
	"encoding/binary"
	"math"
	"math/big"
	"math/rand/v2"
	"slices"
	"testing"

	"github.com/ava-labs/avalanchego/utils/logging"
	"github.com/ava-labs/avalanchego/vms/components/gas"
	"github.com/ava-labs/libevm/common"
	"github.com/ava-labs/libevm/core"
	"github.com/ava-labs/libevm/core/rawdb"
	"github.com/ava-labs/libevm/core/state"
	"github.com/ava-labs/libevm/core/state/snapshot"
	"github.com/ava-labs/libevm/core/types"
	"github.com/ava-labs/libevm/core/vm"
	"github.com/ava-labs/libevm/crypto"
	"github.com/ava-labs/libevm/ethdb"
	"github.com/ava-labs/libevm/libevm"
	libevmhookstest "github.com/ava-labs/libevm/libevm/hookstest"
	"github.com/ava-labs/libevm/params"
	"github.com/ava-labs/libevm/triedb"
	"github.com/google/go-cmp/cmp"
	"github.com/google/go-cmp/cmp/cmpopts"
	"github.com/holiman/uint256"
	"github.com/stretchr/testify/assert"
	"github.com/stretchr/testify/require"
	"go.uber.org/goleak"

	"github.com/ava-labs/strevm/blocks/blockstest"
	"github.com/ava-labs/strevm/cmputils"
	"github.com/ava-labs/strevm/gastime"
	"github.com/ava-labs/strevm/hook"
	saehookstest "github.com/ava-labs/strevm/hook/hookstest"
	"github.com/ava-labs/strevm/proxytime"
	"github.com/ava-labs/strevm/saetest"
	"github.com/ava-labs/strevm/saetest/escrow"
)

func TestMain(m *testing.M) {
	goleak.VerifyTestMain(
		m,
		goleak.IgnoreCurrent(),
		// Despite the call to [snapshot.Tree.Disable] in [Executor.Close], this
		// still leaks at shutdown. This is acceptable as we only ever have one
		// [Executor], which we expect to be running for the entire life of the
		// process.
		goleak.IgnoreTopFunction("github.com/ava-labs/libevm/core/state/snapshot.(*diskLayer).generate"),
	)
}

// SUT is the system under test, primarily the [Executor].
type SUT struct {
	*Executor
	chain  *blockstest.ChainBuilder
	wallet *saetest.Wallet
	logger *saetest.TBLogger
	db     ethdb.Database
}

// newSUT returns a new SUT. Any >= [logging.Error] on the logger will also
// cancel the returned context, which is useful when waiting for blocks that
// can never finish execution because of an error.
func newSUT(tb testing.TB, hooks hook.Points) (context.Context, SUT) {
	tb.Helper()

	logger := saetest.NewTBLogger(tb, logging.Warn)
	ctx := logger.CancelOnError(tb.Context())

	config := params.MergedTestChainConfig
	db := rawdb.NewMemoryDatabase()
	tdbConfig := &triedb.Config{}

	wallet := saetest.NewUNSAFEWallet(tb, 1, types.LatestSigner(config))
	alloc := saetest.MaxAllocFor(wallet.Addresses()...)
	genesis := blockstest.NewGenesis(tb, db, config, alloc, blockstest.WithTrieDBConfig(tdbConfig))

	opts := blockstest.WithBlockOptions(
		blockstest.WithLogger(logger),
	)
	chain := blockstest.NewChainBuilder(genesis, opts)

	e, err := New(genesis, chain.GetBlock, config, db, tdbConfig, hooks, logger)
	require.NoError(tb, err, "New()")
	tb.Cleanup(func() {
		require.NoErrorf(tb, e.Close(), "%T.Close()", e)
	})

	return ctx, SUT{
		Executor: e,
		chain:    chain,
		wallet:   wallet,
		logger:   logger,
		db:       db,
	}
}

func defaultHooks() *saehookstest.Stub {
	return &saehookstest.Stub{Target: 1e6}
}

func TestImmediateShutdownNonBlocking(t *testing.T) {
	newSUT(t, defaultHooks()) // calls [Executor.Close] in test cleanup
}

func TestExecutionSynchronisation(t *testing.T) {
	ctx, sut := newSUT(t, defaultHooks())
	e, chain := sut.Executor, sut.chain

	for range 10 {
		b := chain.NewBlock(t, nil)
		require.NoError(t, e.Enqueue(ctx, b), "Enqueue()")
	}

	final := chain.Last()
	require.NoErrorf(t, final.WaitUntilExecuted(ctx), "%T.WaitUntilExecuted() on last-enqueued block", final)
	assert.Equal(t, final.NumberU64(), e.LastExecuted().NumberU64(), "Last-executed atomic pointer holds last-enqueued block")

	for _, b := range chain.AllBlocks() {
		assert.Truef(t, b.Executed(), "%T[%d].Executed()", b, b.NumberU64())
	}
}

func TestReceiptPropagation(t *testing.T) {
	ctx, sut := newSUT(t, defaultHooks())
	e, chain, wallet := sut.Executor, sut.chain, sut.wallet

	var want [][]*types.Receipt
	for range 10 {
		var (
			txs      types.Transactions
			receipts types.Receipts
		)

		for range 5 {
			tx := wallet.SetNonceAndSign(t, 0, &types.LegacyTx{
				Gas:      1e5,
				GasPrice: big.NewInt(1),
			})
			txs = append(txs, tx)
			receipts = append(receipts, &types.Receipt{TxHash: tx.Hash()})
		}
		want = append(want, receipts)

		b := chain.NewBlock(t, txs)
		require.NoError(t, e.Enqueue(ctx, b), "Enqueue()")
	}
	require.NoErrorf(t, chain.Last().WaitUntilExecuted(ctx), "%T.WaitUntilExecuted() on last-enqueued block", chain.Last())

	var got [][]*types.Receipt
	for _, b := range chain.AllExceptGenesis() {
		got = append(got, b.Receipts())
	}
	if diff := cmp.Diff(want, got, cmputils.ReceiptsByTxHash()); diff != "" {
		t.Errorf("%T diff (-want +got):\n%s", got, diff)
	}
}

func TestSubscriptions(t *testing.T) {
	ctx, sut := newSUT(t, defaultHooks())
	e, chain, wallet := sut.Executor, sut.chain, sut.wallet

	precompile := common.Address{'p', 'r', 'e'}
	stub := &libevmhookstest.Stub{
		PrecompileOverrides: map[common.Address]libevm.PrecompiledContract{
			precompile: vm.NewStatefulPrecompile(func(env vm.PrecompileEnvironment, input []byte) (ret []byte, err error) {
				env.StateDB().AddLog(&types.Log{
					Address: precompile,
				})
				return nil, nil
			}),
		},
	}
	stub.Register(t)

	gotChainHeadEvents := saetest.NewEventCollector(e.SubscribeChainHeadEvent)
	gotChainEvents := saetest.NewEventCollector(e.SubscribeChainEvent)
	gotLogsEvents := saetest.NewEventCollector(e.SubscribeLogsEvent)
	var (
		wantChainHeadEvents []core.ChainHeadEvent
		wantChainEvents     []core.ChainEvent
		wantLogsEvents      [][]*types.Log
	)

	for range 10 {
		tx := wallet.SetNonceAndSign(t, 0, &types.LegacyTx{
			To:       &precompile,
			GasPrice: big.NewInt(1),
			Gas:      1e6,
		})

		b := chain.NewBlock(t, types.Transactions{tx})
		require.NoError(t, e.Enqueue(ctx, b), "Enqueue()")

		wantChainHeadEvents = append(wantChainHeadEvents, core.ChainHeadEvent{
			Block: b.EthBlock(),
		})
		logs := []*types.Log{{
			Address:     precompile,
			BlockNumber: b.NumberU64(),
			TxHash:      tx.Hash(),
			BlockHash:   b.Hash(),
		}}
		wantChainEvents = append(wantChainEvents, core.ChainEvent{
			Block: b.EthBlock(),
			Hash:  b.Hash(),
			Logs:  logs,
		})
		wantLogsEvents = append(wantLogsEvents, logs)
	}

	opt := cmputils.BlocksByHash()
	t.Run("ChainHeadEvents", func(t *testing.T) {
		testEvents(ctx, t, gotChainHeadEvents, wantChainHeadEvents, opt)
	})
	t.Run("ChainEvents", func(t *testing.T) {
		testEvents(ctx, t, gotChainEvents, wantChainEvents, opt)
	})
	t.Run("LogsEvents", func(t *testing.T) {
		testEvents(ctx, t, gotLogsEvents, wantLogsEvents)
	})
}

func testEvents[T any](ctx context.Context, tb testing.TB, got *saetest.EventCollector[T], want []T, opts ...cmp.Option) {
	tb.Helper()
	// There is an invariant that stipulates [blocks.Block.MarkExecuted] MUST
	// occur before sending external events, which means that we can't rely on
	// [blocks.Block.WaitUntilExecuted] to avoid races.
	require.NoErrorf(tb, got.WaitForAtLeast(ctx, len(want)), "%T.WaitForAtLeast()", got)

	require.NoError(tb, got.Unsubscribe())
	if diff := cmp.Diff(want, got.All(), opts...); diff != "" {
		tb.Errorf("Collecting %T from event.Subscription; diff (-want +got):\n%s", want, diff)
	}
}

func TestExecution(t *testing.T) {
	ctx, sut := newSUT(t, defaultHooks())
	wallet := sut.wallet
	eoa := wallet.Addresses()[0]

	var (
		txs  types.Transactions
		want types.Receipts
	)
	deploy := wallet.SetNonceAndSign(t, 0, &types.LegacyTx{
		Data:     escrow.CreationCode(),
		GasPrice: big.NewInt(1),
		Gas:      1e7,
	})
	contract := crypto.CreateAddress(eoa, deploy.Nonce())
	txs = append(txs, deploy)
	want = append(want, &types.Receipt{
		TxHash:          deploy.Hash(),
		ContractAddress: contract,
	})

	rng := rand.New(rand.NewPCG(0, 0)) //nolint:gosec // Reproducibility is useful for tests
	var wantEscrowBalance uint64
	for range 10 {
		val := rng.Uint64N(100_000)
		tx := wallet.SetNonceAndSign(t, 0, &types.LegacyTx{
			To:       &contract,
			Value:    new(big.Int).SetUint64(val),
			GasPrice: big.NewInt(1),
			Gas:      1e6,
			Data:     escrow.CallDataToDeposit(eoa),
		})
		wantEscrowBalance += val
		t.Logf("Depositing %d", val)

		txs = append(txs, tx)
		ev := escrow.DepositEvent(eoa, uint256.NewInt(val))
		ev.Address = contract
		ev.TxHash = tx.Hash()
		want = append(want, &types.Receipt{
			TxHash: tx.Hash(),
			Logs:   []*types.Log{ev},
		})
	}

	b := sut.chain.NewBlock(t, txs)

	var logIndex uint
	for i, r := range want {
		ui := uint(i) //nolint:gosec // Known to not overflow

		r.Status = 1
		r.TransactionIndex = ui
		r.BlockHash = b.Hash()
		r.BlockNumber = big.NewInt(1)

		for _, l := range r.Logs {
			l.TxIndex = ui
			l.BlockHash = b.Hash()
			l.BlockNumber = 1
			l.Index = logIndex
			logIndex++
		}
	}

	e := sut.Executor
	require.NoError(t, e.Enqueue(ctx, b), "Enqueue()")
	require.NoErrorf(t, b.WaitUntilExecuted(ctx), "%T.WaitUntilExecuted()", b)

	opts := cmp.Options{
		cmpopts.IgnoreFields(
			types.Receipt{},
			"GasUsed", "CumulativeGasUsed",
			"Bloom",
		),
		cmputils.BigInts(),
	}
	if diff := cmp.Diff(want, b.Receipts(), opts); diff != "" {
		t.Errorf("%T.Receipts() diff (-want +got):\n%s", b, diff)
	}

	t.Run("committed_state", func(t *testing.T) {
		sdb, err := state.New(b.PostExecutionStateRoot(), e.StateCache(), nil)
		require.NoErrorf(t, err, "state.New(%T.PostExecutionStateRoot(), %T.StateCache(), nil)", b, e)

		if got, want := sdb.GetBalance(contract).ToBig(), new(big.Int).SetUint64(wantEscrowBalance); got.Cmp(want) != 0 {
			t.Errorf("After Escrow deposits, got contract balance %v; want %v", got, want)
		}

		enablePUSH0 := vm.BlockContext{
			BlockNumber: big.NewInt(1),
			Time:        1,
			Random:      &common.Hash{},
		}
		evm := vm.NewEVM(enablePUSH0, vm.TxContext{}, sdb, e.ChainConfig(), vm.Config{})

		got, _, err := evm.StaticCall(vm.AccountRef(eoa), contract, escrow.CallDataForBalance(eoa), 1e6)
		require.NoErrorf(t, err, "%T.Call([Escrow contract], [balance(eoa)])", evm)
		if got, want := new(uint256.Int).SetBytes(got), uint256.NewInt(wantEscrowBalance); !got.Eq(want) {
			t.Errorf("Escrow.balance([eoa]) got %v; want %v", got, want)
		}
	})
}

func TestGasAccounting(t *testing.T) {
	hooks := &saehookstest.Stub{}
	ctx, sut := newSUT(t, hooks)

	const gasPerTx = gas.Gas(params.TxGas)
	at := func(blockTime, txs uint64, rate gas.Gas) *proxytime.Time[gas.Gas] {
		tm := proxytime.New[gas.Gas](blockTime, rate)
		tm.Tick(gas.Gas(txs) * gasPerTx)
		return tm
	}

	// If this fails then all of the tests need to be adjusted. This is cleaner
	// than polluting the test cases with a repetitive identifier.
	require.Equal(t, 2, gastime.TargetToRate, "gastime.TargetToRate assumption")

	// Steps are _not_ independent, so the execution time of one is the starting
	// time of the next.
	steps := []struct {
		blockTime      uint64
		numTxs         int
		targetAfter    gas.Gas
		wantExecutedBy *proxytime.Time[gas.Gas]
		// Because of the 2:1 ratio between Rate and Target, gas consumption
		// increases excess by half of the amount consumed, while
		// fast-forwarding reduces excess by half of the amount skipped.
		wantExcessAfter gas.Gas
		wantPriceAfter  gas.Price
	}{
		{
			// Initially set the gasTarget for the next block.
			blockTime:       0,
			numTxs:          0,
			targetAfter:     5 * gasPerTx,
			wantExecutedBy:  at(0, 0, 10*gasPerTx),
			wantExcessAfter: 0,
			wantPriceAfter:  1,
		},
		{
			blockTime:       2,
			numTxs:          3,
			targetAfter:     5 * gasPerTx,
			wantExecutedBy:  at(2, 3, 10*gasPerTx),
			wantExcessAfter: 3 * gasPerTx / 2,
			wantPriceAfter:  1, // Excess isn't high enough so price is effectively e^0
		},
		{
			blockTime:       3, // fast-forward
			numTxs:          12,
			targetAfter:     5 * gasPerTx,
			wantExecutedBy:  at(4, 2, 10*gasPerTx),
			wantExcessAfter: 12 * gasPerTx / 2,
			wantPriceAfter:  1,
		},
		{
			blockTime:       4, // no fast-forward so starts at last execution time
			numTxs:          20,
			targetAfter:     5 * gasPerTx,
			wantExecutedBy:  at(6, 2, 10*gasPerTx),
			wantExcessAfter: (12 + 20) * gasPerTx / 2,
			wantPriceAfter:  1,
		},
		{
<<<<<<< HEAD
			blockTime:       7, // fast-forward equivalent of 8 txs
			numTxs:          16,
			targetAfter:     10 * gasPerTx,           // double gas/block --> halve ticking rate
			wantExecutedBy:  at(8, 6*2, 20*gasPerTx), // ending point scales
=======
			blockTime:   7, // fast-forward equivalent of 8 txs
			numTxs:      16,
			targetAfter: 10 * gasPerTx, // double gas/block --> halve ticking rate
			// Doubling the target scales both the ending time and excess to compensate.
			wantExecutedBy:  at(8, 2*6, 2*10*gasPerTx),
>>>>>>> 10536b80
			wantExcessAfter: 2 * (12 + 20 - 8 + 16) * gasPerTx / 2,
			wantPriceAfter:  1,
		},
		{
<<<<<<< HEAD
			blockTime:       8, // no fast-forward
			numTxs:          4,
			targetAfter:     5 * gasPerTx,                // back to original
			wantExecutedBy:  at(8, 6+(4/2), 10*gasPerTx), // ending point scales
=======
			blockTime:   8, // no fast-forward
			numTxs:      4,
			targetAfter: 5 * gasPerTx, // back to original
			// Halving the target inverts the scaling seen in the last block.
			wantExecutedBy:  at(8, 6+(4/2), 10*gasPerTx),
>>>>>>> 10536b80
			wantExcessAfter: ((12 + 20 - 8 + 16) + 4/2) * gasPerTx / 2,
			wantPriceAfter:  1,
		},
		{
			blockTime:       8,
			numTxs:          5,
			targetAfter:     5 * gasPerTx,
			wantExecutedBy:  at(8, 6+(4/2)+5, 10*gasPerTx),
			wantExcessAfter: ((12 + 20 - 8 + 16) + 4/2 + 5) * gasPerTx / 2,
			wantPriceAfter:  1,
		},
		{
			blockTime:       20, // more than double the last executed-by time, reduces excess to 0
			numTxs:          1,
			targetAfter:     5 * gasPerTx,
			wantExecutedBy:  at(20, 1, 10*gasPerTx),
			wantExcessAfter: gasPerTx / 2,
			wantPriceAfter:  1,
		},
		{
			blockTime:       21,                                 // fast-forward so excess is 0
			numTxs:          30 * gastime.TargetToExcessScaling, // deliberate, see below
			targetAfter:     5 * gasPerTx,
			wantExecutedBy:  at(21, 30*gastime.TargetToExcessScaling, 10*gasPerTx),
			wantExcessAfter: 3 * ((5 * gasPerTx /*T*/) * gastime.TargetToExcessScaling /* == K */),
			// Excess is now 3·K so the price is e^3
			wantPriceAfter: gas.Price(math.Floor(math.Pow(math.E, 3 /* <----- NB */))),
		},
		{
			blockTime:       22, // no fast-forward
			numTxs:          10 * gastime.TargetToExcessScaling,
			targetAfter:     5 * gasPerTx,
			wantExecutedBy:  at(21, 40*gastime.TargetToExcessScaling, 10*gasPerTx),
			wantExcessAfter: 4 * ((5 * gasPerTx /*T*/) * gastime.TargetToExcessScaling /* == K */),
			wantPriceAfter:  gas.Price(math.Floor(math.Pow(math.E, 4 /* <----- NB */))),
		},
	}

	e, chain, wallet := sut.Executor, sut.chain, sut.wallet

	for i, step := range steps {
		hooks.Target = step.targetAfter

		txs := make(types.Transactions, step.numTxs)
		for i := range txs {
			txs[i] = wallet.SetNonceAndSign(t, 0, &types.DynamicFeeTx{
				To:        &common.Address{},
				Gas:       params.TxGas,
				GasTipCap: big.NewInt(0),
				GasFeeCap: big.NewInt(100),
			})
		}

		b := chain.NewBlock(t, txs, blockstest.WithEthBlockOptions(
			blockstest.ModifyHeader(func(h *types.Header) {
				h.Time = step.blockTime
			}),
		))
		require.NoError(t, e.Enqueue(ctx, b), "Enqueue()")
		require.NoErrorf(t, b.WaitUntilExecuted(ctx), "%T.WaitUntilExecuted()", b)

		opt := proxytime.CmpOpt[gas.Gas](proxytime.IgnoreRateInvariants)
		if diff := cmp.Diff(step.wantExecutedBy, b.ExecutedByGasTime().Time, opt); diff != "" {
			t.Errorf("%T.ExecutedByGasTime().Time diff (-want +got):\n%s", b, diff)
		}

		t.Run("CumulativeGasUsed", func(t *testing.T) {
			for i, r := range b.Receipts() {
				ui := uint64(i + 1) //nolint:gosec // Known to not overflow
				assert.Equalf(t, ui*params.TxGas, r.CumulativeGasUsed, "%T.Receipts()[%d]", b, i)
			}
		})

		if t.Failed() {
			// Future steps / tests may be corrupted and false-positive errors
			// aren't helpful.
			break
		}

		t.Run("gas_price", func(t *testing.T) {
			tm := b.ExecutedByGasTime().Clone()
			assert.Equalf(t, step.wantExcessAfter, tm.Excess(), "%T.Excess()", tm)
			assert.Equalf(t, step.wantPriceAfter, tm.Price(), "%T.Price()", tm)

			wantBaseFee := gas.Price(1)
			if i > 0 {
				wantBaseFee = steps[i-1].wantPriceAfter
			}
			require.Truef(t, b.BaseFee().IsUint64(), "%T.BaseFee().IsUint64()", b)
			assert.Equalf(t, wantBaseFee, gas.Price(b.BaseFee().Uint64()), "%T.BaseFee().Uint64()", b)
		})
	}
	if t.Failed() {
		t.Fatal("Chain in unexpected state")
	}

	t.Run("BASEFEE_op_code", func(t *testing.T) {
		finalPrice := uint64(steps[len(steps)-1].wantPriceAfter)

		tx := wallet.SetNonceAndSign(t, 0, &types.LegacyTx{
			To:       nil, // runs call data as a constructor
			Gas:      100e6,
			GasPrice: new(big.Int).SetUint64(finalPrice),
			Data:     asBytes(logTopOfStackAfter(vm.BASEFEE)...),
		})

		b := chain.NewBlock(t, types.Transactions{tx})
		require.NoError(t, e.Enqueue(ctx, b), "Enqueue()")
		require.NoErrorf(t, b.WaitUntilExecuted(ctx), "%T.WaitUntilExecuted()", b)
		require.Lenf(t, b.Receipts(), 1, "%T.Receipts()", b)
		require.Lenf(t, b.Receipts()[0].Logs, 1, "%T.Receipts()[0].Logs", b)

		got := b.Receipts()[0].Logs[0].Topics[0]
		want := common.BytesToHash(binary.BigEndian.AppendUint64(nil, finalPrice))
		assert.Equal(t, want, got)
	})
}

// logTopOfStackAfter returns contract bytecode that logs the value on the top
// of the stack after executing `pre`.
func logTopOfStackAfter(pre ...vm.OpCode) []vm.OpCode {
	return slices.Concat(pre, []vm.OpCode{vm.PUSH0, vm.PUSH0, vm.LOG1})
}

func asBytes(ops ...vm.OpCode) []byte {
	buf := make([]byte, len(ops))
	for i, op := range ops {
		buf[i] = byte(op)
	}
	return buf
}

func FuzzOpCodes(f *testing.F) {
	// SUT setup is too expensive to only fuzz a single transaction, but the
	// total number is arbitrary.
	f.Fuzz(func(t *testing.T, c0, c1, c2, c3, c4, c5, c6, c7, c8, c9, c10, c11, c12, c13, c14, c15 []byte) {
		_, sut := newSUT(t, defaultHooks())

		var txs types.Transactions
		for _, code := range [][]byte{c0, c1, c2, c3, c4, c5, c6, c7, c8, c9, c10, c11, c12, c13, c14, c15} {
			txs = append(txs, sut.wallet.SetNonceAndSign(t, 0, &types.LegacyTx{
				To:       nil, // i.e. contract creation, resulting in `code` being executed
				GasPrice: big.NewInt(1),
				Gas:      30e6,
				Data:     code,
			}))
		}
		b := sut.chain.NewBlock(t, txs)

		// Ensure that the SUT [logging.Logger] remains of this type so >=WARN
		// logs become failures.
		var logger *saetest.TBLogger = sut.logger
		// Errors in execution (i.e. reverts) are fine, but we don't want them
		// bubbling up any further.
		require.NoErrorf(t, sut.execute(b, logger), "%T.execute()", sut.Executor)
	})
}

func TestContextualOpCodes(t *testing.T) {
	ctx, sut := newSUT(t, defaultHooks())

	chain := sut.chain
	for range 5 {
		// Historical blocks, required to already be in `chain`, for testing
		// BLOCKHASH.
		b := chain.NewBlock(t, nil)
		require.NoErrorf(t, sut.Enqueue(ctx, b), "Enqueue([empty block])")
	}

	bigToHash := func(b *big.Int) common.Hash {
		return uint256.MustFromBig(b).Bytes32()
	}

	// For specific tests.
	const txValueSend = 42
	saveBlockNum := &blockNumSaver{}

	tests := []struct {
		name        string
		code        []vm.OpCode
		header      func(*types.Header)
		wantTopic   common.Hash
		wantTopicFn func() common.Hash // if non-nil, overrides `wantTopic`
	}{
		{
			name:      "BALANCE_of_ADDRESS",
			code:      logTopOfStackAfter(vm.ADDRESS, vm.BALANCE),
			wantTopic: common.Hash{31: txValueSend},
		},
		{
			name:      "CALLVALUE",
			code:      logTopOfStackAfter(vm.CALLVALUE),
			wantTopic: common.Hash{31: txValueSend},
		},
		{
			name:      "SELFBALANCE",
			code:      logTopOfStackAfter(vm.SELFBALANCE),
			wantTopic: common.Hash{31: txValueSend},
		},
		{
			name: "ORIGIN",
			code: logTopOfStackAfter(vm.ORIGIN),
			wantTopic: common.BytesToHash(
				sut.wallet.Addresses()[0].Bytes(),
			),
		},
		{
			name: "CALLER",
			code: logTopOfStackAfter(vm.CALLER),
			wantTopic: common.BytesToHash(
				sut.wallet.Addresses()[0].Bytes(),
			),
		},
		{
			name:      "BLOCKHASH_genesis",
			code:      logTopOfStackAfter(vm.PUSH0, vm.BLOCKHASH),
			wantTopic: chain.AllBlocks()[0].Hash(),
		},
		{
			name:      "BLOCKHASH_arbitrary",
			code:      logTopOfStackAfter(vm.PUSH1, 3, vm.BLOCKHASH),
			wantTopic: chain.AllBlocks()[3].Hash(),
		},
		{
			name:   "NUMBER",
			code:   logTopOfStackAfter(vm.NUMBER),
			header: saveBlockNum.store,
			wantTopicFn: func() common.Hash {
				return bigToHash(saveBlockNum.num)
			},
		},
		{
			name: "COINBASE_arbitrary",
			code: logTopOfStackAfter(vm.COINBASE),
			header: func(h *types.Header) {
				h.Coinbase = common.Address{17: 0xC0, 18: 0xFF, 19: 0xEE}
			},
			wantTopic: common.BytesToHash([]byte{0xC0, 0xFF, 0xEE}),
		},
		{
			name: "COINBASE_zero",
			code: logTopOfStackAfter(vm.COINBASE),
		},
		{
			name: "TIMESTAMP",
			code: logTopOfStackAfter(vm.TIMESTAMP),
			header: func(h *types.Header) {
				h.Time = 0xDECAFBAD
			},
			wantTopic: common.BytesToHash([]byte{0xDE, 0xCA, 0xFB, 0xAD}),
		},
		{
			name: "PREVRANDAO",
			code: logTopOfStackAfter(vm.PREVRANDAO),
		},
		{
			name: "GASLIMIT",
			code: logTopOfStackAfter(vm.GASLIMIT),
			header: func(h *types.Header) {
				h.GasLimit = 0xA11CEB0B
			},
			wantTopic: common.BytesToHash([]byte{0xA1, 0x1C, 0xEB, 0x0B}),
		},
		{
			name:      "CHAINID",
			code:      logTopOfStackAfter(vm.CHAINID),
			wantTopic: bigToHash(sut.ChainConfig().ChainID),
		},
		{
			name: "BLOBBASEFEE",
			code: logTopOfStackAfter(vm.BLOBBASEFEE),
			header: func(h *types.Header) {
				h.ExcessBlobGas = new(uint64)
			},
			wantTopic: common.Hash{31: 1},
		},
		// BASEFEE is tested in [TestGasAccounting] because getting the clock
		// excess to a specific value is complicated.
	}

	for _, tt := range tests {
		t.Run(tt.name, func(t *testing.T) {
			tx := sut.wallet.SetNonceAndSign(t, 0, &types.LegacyTx{
				To:       nil, // contract creation runs the call data (one sneaky trick blockchain developers don't want you to know)
				GasPrice: big.NewInt(1),
				Gas:      100e6,
				Data:     asBytes(tt.code...),
				Value:    big.NewInt(txValueSend),
			})

			var opts []blockstest.ChainOption
			if tt.header != nil {
				opts = append(opts, blockstest.WithEthBlockOptions(
					blockstest.ModifyHeader(tt.header),
				))
			}

			b := sut.chain.NewBlock(t, types.Transactions{tx}, opts...)
			require.NoError(t, sut.Enqueue(ctx, b), "Enqueue()")
			require.NoErrorf(t, b.WaitUntilExecuted(ctx), "%T.WaitUntilExecuted()", b)
			require.Lenf(t, b.Receipts(), 1, "%T.Receipts()", b)

			got := b.Receipts()[0]
			diffopts := cmp.Options{
				cmpopts.IgnoreFields(
					types.Receipt{},
					"Bloom", "ContractAddress", "CumulativeGasUsed", "GasUsed",
				),
				cmpopts.IgnoreFields(
					types.Log{},
					"Address",
				),
				cmputils.BigInts(),
			}
			wantTopic := tt.wantTopic
			if tt.wantTopicFn != nil {
				wantTopic = tt.wantTopicFn()
			}
			want := &types.Receipt{
				Status:      types.ReceiptStatusSuccessful,
				BlockHash:   b.Hash(),
				BlockNumber: b.Number(),
				TxHash:      tx.Hash(),
				Logs: []*types.Log{{
					Topics:      []common.Hash{wantTopic},
					BlockHash:   b.Hash(),
					BlockNumber: b.NumberU64(),
					TxHash:      tx.Hash(),
				}},
			}
			if diff := cmp.Diff(want, got, diffopts); diff != "" {
				t.Errorf("%T diff (-want +got):\n%s", got, diff)
			}
		})
	}
}

type blockNumSaver struct {
	num *big.Int
}

var _ = blockstest.ModifyHeader((*blockNumSaver)(nil).store)

func (e *blockNumSaver) store(h *types.Header) {
	e.num = new(big.Int).Set(h.Number)
}

func TestSnapshotPersistence(t *testing.T) {
	ctx, sut := newSUT(t, defaultHooks())

	e, chain, wallet := sut.Executor, sut.chain, sut.wallet

	const n = 10
	for range n {
		b := chain.NewBlock(t, types.Transactions{
			wallet.SetNonceAndSign(t, 0, &types.LegacyTx{
				To:       &common.Address{},
				Gas:      params.TxGas,
				GasPrice: big.NewInt(1),
			}),
		})
		require.NoError(t, e.Enqueue(ctx, b), "Enqueue()")
	}
	last := chain.Last()
	require.NoErrorf(t, last.WaitUntilExecuted(ctx), "%T.Last().WaitUntilExecuted()", chain)

	require.NoErrorf(t, e.Close(), "%T.Close()", e)
	// [newSUT] creates a cleanup that also calls [Executor.Close], which isn't
	// valid usage. The simplest workaround is to just replace the quit channel
	// so it can be closed again.
	e.quit = make(chan struct{})

	// The crux of the test is whether we can recover the EOA nonce using only a
	// new set of snapshots, recovered from the databases.
	conf := snapshot.Config{
		CacheSize: 128,
		NoBuild:   true, // i.e. MUST be loaded from disk
	}
	snaps, err := snapshot.New(conf, sut.db, e.StateCache().TrieDB(), last.PostExecutionStateRoot())
	require.NoError(t, err, "snapshot.New(..., [post-execution state root of last-executed block])")
	snap := snaps.Snapshot(last.PostExecutionStateRoot())
	require.NotNilf(t, snap, "%T.Snapshot([post-execution state root of last-executed block])", snaps)

	t.Run("snap.Account(EOA)", func(t *testing.T) {
		eoa := wallet.Addresses()[0]
		got, err := snap.Account(crypto.Keccak256Hash(eoa.Bytes()))
		require.NoError(t, err)
		require.NotNil(t, got) // yes, this is still possible with nil error
		require.Equalf(t, uint64(n), got.Nonce, "%T.Nonce", got)
	})
}<|MERGE_RESOLUTION|>--- conflicted
+++ resolved
@@ -407,34 +407,20 @@
 			wantPriceAfter:  1,
 		},
 		{
-<<<<<<< HEAD
-			blockTime:       7, // fast-forward equivalent of 8 txs
-			numTxs:          16,
-			targetAfter:     10 * gasPerTx,           // double gas/block --> halve ticking rate
-			wantExecutedBy:  at(8, 6*2, 20*gasPerTx), // ending point scales
-=======
 			blockTime:   7, // fast-forward equivalent of 8 txs
 			numTxs:      16,
 			targetAfter: 10 * gasPerTx, // double gas/block --> halve ticking rate
 			// Doubling the target scales both the ending time and excess to compensate.
 			wantExecutedBy:  at(8, 2*6, 2*10*gasPerTx),
->>>>>>> 10536b80
 			wantExcessAfter: 2 * (12 + 20 - 8 + 16) * gasPerTx / 2,
 			wantPriceAfter:  1,
 		},
 		{
-<<<<<<< HEAD
-			blockTime:       8, // no fast-forward
-			numTxs:          4,
-			targetAfter:     5 * gasPerTx,                // back to original
-			wantExecutedBy:  at(8, 6+(4/2), 10*gasPerTx), // ending point scales
-=======
 			blockTime:   8, // no fast-forward
 			numTxs:      4,
 			targetAfter: 5 * gasPerTx, // back to original
 			// Halving the target inverts the scaling seen in the last block.
 			wantExecutedBy:  at(8, 6+(4/2), 10*gasPerTx),
->>>>>>> 10536b80
 			wantExcessAfter: ((12 + 20 - 8 + 16) + 4/2) * gasPerTx / 2,
 			wantPriceAfter:  1,
 		},
