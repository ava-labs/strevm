// Copyright (C) 2025, Ava Labs, Inc. All rights reserved.
// See the file LICENSE for licensing terms.

package saexec

import (
	"context"
	"encoding/binary"
	"math"
	"math/big"
	"math/rand/v2"
	"slices"
	"testing"

	"github.com/ava-labs/avalanchego/utils/logging"
	"github.com/ava-labs/avalanchego/vms/components/gas"
	"github.com/ava-labs/libevm/common"
	"github.com/ava-labs/libevm/core"
	"github.com/ava-labs/libevm/core/rawdb"
	"github.com/ava-labs/libevm/core/state"
	"github.com/ava-labs/libevm/core/state/snapshot"
	"github.com/ava-labs/libevm/core/types"
	"github.com/ava-labs/libevm/core/vm"
	"github.com/ava-labs/libevm/crypto"
	"github.com/ava-labs/libevm/ethdb"
	"github.com/ava-labs/libevm/libevm"
	libevmhookstest "github.com/ava-labs/libevm/libevm/hookstest"
	"github.com/ava-labs/libevm/params"
	"github.com/ava-labs/libevm/triedb"
	"github.com/google/go-cmp/cmp"
	"github.com/google/go-cmp/cmp/cmpopts"
	"github.com/holiman/uint256"
	"github.com/stretchr/testify/assert"
	"github.com/stretchr/testify/require"
	"go.uber.org/goleak"

	"github.com/ava-labs/strevm/blocks/blockstest"
	"github.com/ava-labs/strevm/cmputils"
	"github.com/ava-labs/strevm/gastime"
	"github.com/ava-labs/strevm/hook"
	saehookstest "github.com/ava-labs/strevm/hook/hookstest"
	"github.com/ava-labs/strevm/proxytime"
	"github.com/ava-labs/strevm/saetest"
	"github.com/ava-labs/strevm/saetest/escrow"
)

func TestMain(m *testing.M) {
	goleak.VerifyTestMain(
		m,
		goleak.IgnoreCurrent(),
		// Despite the call to [snapshot.Tree.Disable] in [Executor.Close], this
		// still leaks at shutdown. This is acceptable as we only ever have one
		// [Executor], which we expect to be running for the entire life of the
		// process.
		goleak.IgnoreTopFunction("github.com/ava-labs/libevm/core/state/snapshot.(*diskLayer).generate"),
	)
}

// SUT is the system under test, primarily the [Executor].
type SUT struct {
	*Executor
	chain  *blockstest.ChainBuilder
	wallet *saetest.Wallet
	logger *saetest.TBLogger
	db     ethdb.Database
}

// newSUT returns a new SUT. Any >= [logging.Error] on the logger will also
// cancel the returned context, which is useful when waiting for blocks that
// can never finish execution because of an error.
func newSUT(tb testing.TB, hooks *saehookstest.Stub) (context.Context, SUT) {
	tb.Helper()

	logger := saetest.NewTBLogger(tb, logging.Warn)
	ctx := logger.CancelOnError(tb.Context())

	config := saetest.ChainConfig()
	db := rawdb.NewMemoryDatabase()
	tdbConfig := &triedb.Config{}

	wallet := saetest.NewUNSAFEWallet(tb, 1, types.LatestSigner(config))
	alloc := saetest.MaxAllocFor(wallet.Addresses()...)
<<<<<<< HEAD
	gen := &core.Genesis{
		Config: config,
		Alloc:  alloc,
	}
	genesis := blockstest.NewGenesis(tb, db, gen, blockstest.WithTrieDBConfig(tdbConfig))
=======
	genesis := blockstest.NewGenesis(tb, db, config, alloc, blockstest.WithTrieDBConfig(tdbConfig), blockstest.WithGasTarget(hooks.Target))
>>>>>>> 7e1fe1b9

	opts := blockstest.WithBlockOptions(
		blockstest.WithLogger(logger),
	)
	chain := blockstest.NewChainBuilder(genesis, opts)

	e, err := New(genesis, chain.GetBlock, config, db, tdbConfig, snapshot.Config{CacheSize: 128, AsyncBuild: true}, hooks, logger)
	require.NoError(tb, err, "New()")
	tb.Cleanup(func() {
		require.NoErrorf(tb, e.Close(), "%T.Close()", e)
	})

	return ctx, SUT{
		Executor: e,
		chain:    chain,
		wallet:   wallet,
		logger:   logger,
		db:       db,
	}
}

func defaultHooks() *saehookstest.Stub {
	return &saehookstest.Stub{Target: 1e6}
}

func TestImmediateShutdownNonBlocking(t *testing.T) {
	newSUT(t, defaultHooks()) // calls [Executor.Close] in test cleanup
}

func TestExecutionSynchronisation(t *testing.T) {
	ctx, sut := newSUT(t, defaultHooks())
	e, chain := sut.Executor, sut.chain

	for range 10 {
		b := chain.NewBlock(t, nil)
		require.NoError(t, e.Enqueue(ctx, b), "Enqueue()")
	}

	final := chain.Last()
	require.NoErrorf(t, final.WaitUntilExecuted(ctx), "%T.WaitUntilExecuted() on last-enqueued block", final)
	assert.Equal(t, final.NumberU64(), e.LastExecuted().NumberU64(), "Last-executed atomic pointer holds last-enqueued block")

	for _, b := range chain.AllBlocks() {
		assert.Truef(t, b.Executed(), "%T[%d].Executed()", b, b.NumberU64())
	}
}

func TestReceiptPropagation(t *testing.T) {
	ctx, sut := newSUT(t, defaultHooks())
	e, chain, wallet := sut.Executor, sut.chain, sut.wallet

	var want [][]*types.Receipt
	for range 10 {
		var (
			txs      types.Transactions
			receipts types.Receipts
		)

		for range 5 {
			tx := wallet.SetNonceAndSign(t, 0, &types.LegacyTx{
				Gas:      1e5,
				GasPrice: big.NewInt(1),
			})
			txs = append(txs, tx)
			receipts = append(receipts, &types.Receipt{TxHash: tx.Hash()})
		}
		want = append(want, receipts)

		b := chain.NewBlock(t, txs)
		require.NoError(t, e.Enqueue(ctx, b), "Enqueue()")
	}
	require.NoErrorf(t, chain.Last().WaitUntilExecuted(ctx), "%T.WaitUntilExecuted() on last-enqueued block", chain.Last())

	var got [][]*types.Receipt
	for _, b := range chain.AllExceptGenesis() {
		got = append(got, b.Receipts())
	}
	if diff := cmp.Diff(want, got, cmputils.ReceiptsByTxHash()); diff != "" {
		t.Errorf("%T diff (-want +got):\n%s", got, diff)
	}
}

func TestSubscriptions(t *testing.T) {
	ctx, sut := newSUT(t, defaultHooks())
	e, chain, wallet := sut.Executor, sut.chain, sut.wallet

	precompile := common.Address{'p', 'r', 'e'}
	stub := &libevmhookstest.Stub{
		PrecompileOverrides: map[common.Address]libevm.PrecompiledContract{
			precompile: vm.NewStatefulPrecompile(func(env vm.PrecompileEnvironment, input []byte) (ret []byte, err error) {
				env.StateDB().AddLog(&types.Log{
					Address: precompile,
				})
				return nil, nil
			}),
		},
	}
	stub.Register(t)

	gotChainHeadEvents := saetest.NewEventCollector(e.SubscribeChainHeadEvent)
	gotChainEvents := saetest.NewEventCollector(e.SubscribeChainEvent)
	gotLogsEvents := saetest.NewEventCollector(e.SubscribeLogsEvent)
	var (
		wantChainHeadEvents []core.ChainHeadEvent
		wantChainEvents     []core.ChainEvent
		wantLogsEvents      [][]*types.Log
	)

	for range 10 {
		tx := wallet.SetNonceAndSign(t, 0, &types.LegacyTx{
			To:       &precompile,
			GasPrice: big.NewInt(1),
			Gas:      1e6,
		})

		b := chain.NewBlock(t, types.Transactions{tx})
		require.NoError(t, e.Enqueue(ctx, b), "Enqueue()")

		wantChainHeadEvents = append(wantChainHeadEvents, core.ChainHeadEvent{
			Block: b.EthBlock(),
		})
		logs := []*types.Log{{
			Address:     precompile,
			BlockNumber: b.NumberU64(),
			TxHash:      tx.Hash(),
			BlockHash:   b.Hash(),
		}}
		wantChainEvents = append(wantChainEvents, core.ChainEvent{
			Block: b.EthBlock(),
			Hash:  b.Hash(),
			Logs:  logs,
		})
		wantLogsEvents = append(wantLogsEvents, logs)
	}

	opt := cmputils.BlocksByHash()
	t.Run("ChainHeadEvents", func(t *testing.T) {
		testEvents(ctx, t, gotChainHeadEvents, wantChainHeadEvents, opt)
	})
	t.Run("ChainEvents", func(t *testing.T) {
		testEvents(ctx, t, gotChainEvents, wantChainEvents, opt)
	})
	t.Run("LogsEvents", func(t *testing.T) {
		testEvents(ctx, t, gotLogsEvents, wantLogsEvents)
	})
}

func testEvents[T any](ctx context.Context, tb testing.TB, got *saetest.EventCollector[T], want []T, opts ...cmp.Option) {
	tb.Helper()
	// There is an invariant that stipulates [blocks.Block.MarkExecuted] MUST
	// occur before sending external events, which means that we can't rely on
	// [blocks.Block.WaitUntilExecuted] to avoid races.
	require.NoErrorf(tb, got.WaitForAtLeast(ctx, len(want)), "%T.WaitForAtLeast()", got)

	require.NoError(tb, got.Unsubscribe())
	if diff := cmp.Diff(want, got.All(), opts...); diff != "" {
		tb.Errorf("Collecting %T from event.Subscription; diff (-want +got):\n%s", want, diff)
	}
}

func TestExecution(t *testing.T) {
	ctx, sut := newSUT(t, defaultHooks())
	wallet := sut.wallet
	eoa := wallet.Addresses()[0]

	var (
		txs  types.Transactions
		want types.Receipts
	)
	deploy := wallet.SetNonceAndSign(t, 0, &types.LegacyTx{
		Data:     escrow.CreationCode(),
		GasPrice: big.NewInt(1),
		Gas:      1e7,
	})
	contract := crypto.CreateAddress(eoa, deploy.Nonce())
	txs = append(txs, deploy)
	want = append(want, &types.Receipt{
		TxHash:          deploy.Hash(),
		ContractAddress: contract,
	})

	rng := rand.New(rand.NewPCG(0, 0)) //nolint:gosec // Reproducibility is useful for tests
	var wantEscrowBalance uint64
	for range 10 {
		val := rng.Uint64N(100_000)
		tx := wallet.SetNonceAndSign(t, 0, &types.LegacyTx{
			To:       &contract,
			Value:    new(big.Int).SetUint64(val),
			GasPrice: big.NewInt(1),
			Gas:      1e6,
			Data:     escrow.CallDataToDeposit(eoa),
		})
		wantEscrowBalance += val
		t.Logf("Depositing %d", val)

		txs = append(txs, tx)
		ev := escrow.DepositEvent(eoa, uint256.NewInt(val))
		ev.Address = contract
		ev.TxHash = tx.Hash()
		want = append(want, &types.Receipt{
			TxHash: tx.Hash(),
			Logs:   []*types.Log{ev},
		})
	}

	b := sut.chain.NewBlock(t, txs)

	var logIndex uint
	for i, r := range want {
		ui := uint(i) //nolint:gosec // Known to not overflow

		r.Status = 1
		r.TransactionIndex = ui
		r.BlockHash = b.Hash()
		r.BlockNumber = big.NewInt(1)

		for _, l := range r.Logs {
			l.TxIndex = ui
			l.BlockHash = b.Hash()
			l.BlockNumber = 1
			l.Index = logIndex
			logIndex++
		}
	}

	e := sut.Executor
	require.NoError(t, e.Enqueue(ctx, b), "Enqueue()")
	require.NoErrorf(t, b.WaitUntilExecuted(ctx), "%T.WaitUntilExecuted()", b)

	opts := cmp.Options{
		cmpopts.IgnoreFields(
			types.Receipt{},
			"GasUsed", "CumulativeGasUsed",
			"Bloom",
		),
		cmputils.BigInts(),
	}
	if diff := cmp.Diff(want, b.Receipts(), opts); diff != "" {
		t.Errorf("%T.Receipts() diff (-want +got):\n%s", b, diff)
	}

	t.Run("committed_state", func(t *testing.T) {
		sdb, err := state.New(b.PostExecutionStateRoot(), e.StateCache(), nil)
		require.NoErrorf(t, err, "state.New(%T.PostExecutionStateRoot(), %T.StateCache(), nil)", b, e)

		if got, want := sdb.GetBalance(contract).ToBig(), new(big.Int).SetUint64(wantEscrowBalance); got.Cmp(want) != 0 {
			t.Errorf("After Escrow deposits, got contract balance %v; want %v", got, want)
		}

		enablePUSH0 := vm.BlockContext{
			BlockNumber: big.NewInt(1),
			Time:        1,
			Random:      &common.Hash{},
		}
		evm := vm.NewEVM(enablePUSH0, vm.TxContext{}, sdb, e.ChainConfig(), vm.Config{})

		got, _, err := evm.StaticCall(vm.AccountRef(eoa), contract, escrow.CallDataForBalance(eoa), 1e6)
		require.NoErrorf(t, err, "%T.Call([Escrow contract], [balance(eoa)])", evm)
		if got, want := new(uint256.Int).SetBytes(got), uint256.NewInt(wantEscrowBalance); !got.Eq(want) {
			t.Errorf("Escrow.balance([eoa]) got %v; want %v", got, want)
		}
	})
}

func TestEndOfBlockOps(t *testing.T) {
	hooks := defaultHooks()
	ctx, sut := newSUT(t, hooks)
	wallet := sut.wallet
	exportEOA := wallet.Addresses()[0]
	// The import EOA is deliberately not from [newSUT] to ensure that it's got
	// a zero starting balance.
	importEOA := common.Address{'i', 'm', 'p', 'o', 'r', 't'}

	initialTime := sut.lastExecuted.Load().ExecutedByGasTime()

	hooks.Ops = []hook.Op{
		{
			Gas: 100_000,
			Burn: map[common.Address]uint256.Int{
				exportEOA: *uint256.NewInt(10),
			},
		},
		{
			Gas: 150_000,
			Mint: map[common.Address]uint256.Int{
				importEOA: *uint256.NewInt(100),
			},
		},
	}
	b := sut.chain.NewBlock(t, nil)

	e := sut.Executor
	require.NoError(t, e.Enqueue(ctx, b), "Enqueue()")
	require.NoErrorf(t, b.WaitUntilExecuted(ctx), "%T.WaitUntilExecuted()", b)

	t.Run("committed_state", func(t *testing.T) {
		sdb, err := state.New(b.PostExecutionStateRoot(), e.StateCache(), nil)
		require.NoErrorf(t, err, "state.New(%T.PostExecutionStateRoot(), %T.StateCache(), nil)", b, e)
		assert.Equal(t, uint64(1), sdb.GetNonce(exportEOA), "export nonce incremented")
		assert.Zero(t, sdb.GetNonce(importEOA), "import nonce unchanged")
		assert.Equal(t, uint256.NewInt(100), sdb.GetBalance(importEOA), "imported balance")

		wantTime := initialTime.Clone()
		wantTime.Tick(100_000 + 150_000)

		opt := gastime.CmpOpt()
		if diff := cmp.Diff(wantTime, b.ExecutedByGasTime(), opt); diff != "" {
			t.Errorf("%T.ExecutedByGasTime() diff (-want +got):\n%s", b, diff)
		}
	})
}

func TestGasAccounting(t *testing.T) {
	const gasPerTx = gas.Gas(params.TxGas)
	hooks := &saehookstest.Stub{
		Target: 5 * gasPerTx,
	}
	ctx, sut := newSUT(t, hooks)

	at := func(blockTime, txs uint64, rate gas.Gas) *proxytime.Time[gas.Gas] {
		tm := proxytime.New[gas.Gas](blockTime, rate)
		tm.Tick(gas.Gas(txs) * gasPerTx)
		return tm
	}

	// If this fails then all of the tests need to be adjusted. This is cleaner
	// than polluting the test cases with a repetitive identifier.
	require.Equal(t, 2, gastime.TargetToRate, "gastime.TargetToRate assumption")

	// Steps are _not_ independent, so the execution time of one is the starting
	// time of the next.
	steps := []struct {
		blockTime      uint64
		numTxs         int
		targetAfter    gas.Gas
		wantExecutedBy *proxytime.Time[gas.Gas]
		// Because of the 2:1 ratio between Rate and Target, gas consumption
		// increases excess by half of the amount consumed, while
		// fast-forwarding reduces excess by half of the amount skipped.
		wantExcessAfter gas.Gas
		wantPriceAfter  gas.Price
	}{
		{
			blockTime:       2,
			numTxs:          3,
			targetAfter:     5 * gasPerTx,
			wantExecutedBy:  at(2, 3, 10*gasPerTx),
			wantExcessAfter: 3 * gasPerTx / 2,
			wantPriceAfter:  1, // Excess isn't high enough so price is effectively e^0
		},
		{
			blockTime:       3, // fast-forward
			numTxs:          12,
			targetAfter:     5 * gasPerTx,
			wantExecutedBy:  at(4, 2, 10*gasPerTx),
			wantExcessAfter: 12 * gasPerTx / 2,
			wantPriceAfter:  1,
		},
		{
			blockTime:       4, // no fast-forward so starts at last execution time
			numTxs:          20,
			targetAfter:     5 * gasPerTx,
			wantExecutedBy:  at(6, 2, 10*gasPerTx),
			wantExcessAfter: (12 + 20) * gasPerTx / 2,
			wantPriceAfter:  1,
		},
		{
			blockTime:   7, // fast-forward equivalent of 8 txs
			numTxs:      16,
			targetAfter: 10 * gasPerTx, // double gas/block --> halve ticking rate
			// Doubling the target scales both the ending time and excess to compensate.
			wantExecutedBy:  at(8, 2*6, 2*10*gasPerTx),
			wantExcessAfter: 2 * (12 + 20 - 8 + 16) * gasPerTx / 2,
			wantPriceAfter:  1,
		},
		{
			blockTime:   8, // no fast-forward
			numTxs:      4,
			targetAfter: 5 * gasPerTx, // back to original
			// Halving the target inverts the scaling seen in the last block.
			wantExecutedBy:  at(8, 6+(4/2), 10*gasPerTx),
			wantExcessAfter: ((12 + 20 - 8 + 16) + 4/2) * gasPerTx / 2,
			wantPriceAfter:  1,
		},
		{
			blockTime:       8,
			numTxs:          5,
			targetAfter:     5 * gasPerTx,
			wantExecutedBy:  at(8, 6+(4/2)+5, 10*gasPerTx),
			wantExcessAfter: ((12 + 20 - 8 + 16) + 4/2 + 5) * gasPerTx / 2,
			wantPriceAfter:  1,
		},
		{
			blockTime:       20, // more than double the last executed-by time, reduces excess to 0
			numTxs:          1,
			targetAfter:     5 * gasPerTx,
			wantExecutedBy:  at(20, 1, 10*gasPerTx),
			wantExcessAfter: gasPerTx / 2,
			wantPriceAfter:  1,
		},
		{
			blockTime:       21,                                 // fast-forward so excess is 0
			numTxs:          30 * gastime.TargetToExcessScaling, // deliberate, see below
			targetAfter:     5 * gasPerTx,
			wantExecutedBy:  at(21, 30*gastime.TargetToExcessScaling, 10*gasPerTx),
			wantExcessAfter: 3 * ((5 * gasPerTx /*T*/) * gastime.TargetToExcessScaling /* == K */),
			// Excess is now 3·K so the price is e^3
			wantPriceAfter: gas.Price(math.Floor(math.Pow(math.E, 3 /* <----- NB */))),
		},
		{
			blockTime:       22, // no fast-forward
			numTxs:          10 * gastime.TargetToExcessScaling,
			targetAfter:     5 * gasPerTx,
			wantExecutedBy:  at(21, 40*gastime.TargetToExcessScaling, 10*gasPerTx),
			wantExcessAfter: 4 * ((5 * gasPerTx /*T*/) * gastime.TargetToExcessScaling /* == K */),
			wantPriceAfter:  gas.Price(math.Floor(math.Pow(math.E, 4 /* <----- NB */))),
		},
	}

	e, chain, wallet := sut.Executor, sut.chain, sut.wallet

	for i, step := range steps {
		hooks.Target = step.targetAfter

		txs := make(types.Transactions, step.numTxs)
		for i := range txs {
			txs[i] = wallet.SetNonceAndSign(t, 0, &types.DynamicFeeTx{
				To:        &common.Address{},
				Gas:       params.TxGas,
				GasTipCap: big.NewInt(0),
				GasFeeCap: big.NewInt(100),
			})
		}

		b := chain.NewBlock(t, txs, blockstest.WithEthBlockOptions(
			blockstest.ModifyHeader(func(h *types.Header) {
				h.Time = step.blockTime
			}),
		))
		require.NoError(t, e.Enqueue(ctx, b), "Enqueue()")
		require.NoErrorf(t, b.WaitUntilExecuted(ctx), "%T.WaitUntilExecuted()", b)

		opt := proxytime.CmpOpt[gas.Gas](proxytime.IgnoreRateInvariants)
		if diff := cmp.Diff(step.wantExecutedBy, b.ExecutedByGasTime().Time, opt); diff != "" {
			t.Errorf("%T.ExecutedByGasTime().Time diff (-want +got):\n%s", b, diff)
		}

		t.Run("CumulativeGasUsed", func(t *testing.T) {
			for i, r := range b.Receipts() {
				ui := uint64(i + 1) //nolint:gosec // Known to not overflow
				assert.Equalf(t, ui*params.TxGas, r.CumulativeGasUsed, "%T.Receipts()[%d]", b, i)
			}
		})

		if t.Failed() {
			// Future steps / tests may be corrupted and false-positive errors
			// aren't helpful.
			break
		}

		t.Run("gas_price", func(t *testing.T) {
			tm := b.ExecutedByGasTime().Clone()
			assert.Equalf(t, step.wantExcessAfter, tm.Excess(), "%T.Excess()", tm)
			assert.Equalf(t, step.wantPriceAfter, tm.Price(), "%T.Price()", tm)

			wantBaseFee := gas.Price(1)
			if i > 0 {
				wantBaseFee = steps[i-1].wantPriceAfter
			}
			require.Truef(t, b.BaseFee().IsUint64(), "%T.BaseFee().IsUint64()", b)
			assert.Equalf(t, wantBaseFee, gas.Price(b.BaseFee().Uint64()), "%T.BaseFee().Uint64()", b)
		})
	}
	if t.Failed() {
		t.Fatal("Chain in unexpected state")
	}

	t.Run("BASEFEE_op_code", func(t *testing.T) {
		finalPrice := uint64(steps[len(steps)-1].wantPriceAfter)

		tx := wallet.SetNonceAndSign(t, 0, &types.LegacyTx{
			To:       nil, // runs call data as a constructor
			Gas:      100e6,
			GasPrice: new(big.Int).SetUint64(finalPrice),
			Data:     asBytes(logTopOfStackAfter(vm.BASEFEE)...),
		})

		b := chain.NewBlock(t, types.Transactions{tx})
		require.NoError(t, e.Enqueue(ctx, b), "Enqueue()")
		require.NoErrorf(t, b.WaitUntilExecuted(ctx), "%T.WaitUntilExecuted()", b)
		require.Lenf(t, b.Receipts(), 1, "%T.Receipts()", b)
		require.Lenf(t, b.Receipts()[0].Logs, 1, "%T.Receipts()[0].Logs", b)

		got := b.Receipts()[0].Logs[0].Topics[0]
		want := common.BytesToHash(binary.BigEndian.AppendUint64(nil, finalPrice))
		assert.Equal(t, want, got)
	})
}

// logTopOfStackAfter returns contract bytecode that logs the value on the top
// of the stack after executing `pre`.
func logTopOfStackAfter(pre ...vm.OpCode) []vm.OpCode {
	return slices.Concat(pre, []vm.OpCode{vm.PUSH0, vm.PUSH0, vm.LOG1})
}

func asBytes(ops ...vm.OpCode) []byte {
	buf := make([]byte, len(ops))
	for i, op := range ops {
		buf[i] = byte(op)
	}
	return buf
}

func FuzzOpCodes(f *testing.F) {
	// Although it's tempting to run multiple `code` slices in a block, to
	// amortise the fixed setup cost of the SUT, this stops the Go fuzzer from
	// knowing about their independence, resulting in a lot of empty inputs.
	f.Fuzz(func(t *testing.T, code []byte) {
		t.Parallel() // for corpus in ./testdata/

		_, sut := newSUT(t, defaultHooks())
		tx := sut.wallet.SetNonceAndSign(t, 0, &types.LegacyTx{
			To:       nil, // i.e. contract creation, resulting in `code` being executed
			GasPrice: big.NewInt(1),
			Gas:      30e6,
			Data:     code,
		})
		b := sut.chain.NewBlock(t, types.Transactions{tx})

		// Ensure that the SUT [logging.Logger] remains of this type so >=WARN
		// logs become failures.
		var logger *saetest.TBLogger = sut.logger
		// Errors in execution (i.e. reverts) are fine, but we don't want them
		// bubbling up any further.
		require.NoErrorf(t, sut.execute(b, logger), "%T.execute()", sut.Executor)
	})
}

func TestContextualOpCodes(t *testing.T) {
	ctx, sut := newSUT(t, defaultHooks())

	chain := sut.chain
	for range 5 {
		// Historical blocks, required to already be in `chain`, for testing
		// BLOCKHASH.
		b := chain.NewBlock(t, nil)
		require.NoErrorf(t, sut.Enqueue(ctx, b), "Enqueue([empty block])")
	}

	bigToHash := func(b *big.Int) common.Hash {
		return uint256.MustFromBig(b).Bytes32()
	}

	// For specific tests.
	const txValueSend = 42
	saveBlockNum := &blockNumSaver{}

	tests := []struct {
		name        string
		code        []vm.OpCode
		header      func(*types.Header)
		wantTopic   common.Hash
		wantTopicFn func() common.Hash // if non-nil, overrides `wantTopic`
	}{
		{
			name:      "BALANCE_of_ADDRESS",
			code:      logTopOfStackAfter(vm.ADDRESS, vm.BALANCE),
			wantTopic: common.Hash{31: txValueSend},
		},
		{
			name:      "CALLVALUE",
			code:      logTopOfStackAfter(vm.CALLVALUE),
			wantTopic: common.Hash{31: txValueSend},
		},
		{
			name:      "SELFBALANCE",
			code:      logTopOfStackAfter(vm.SELFBALANCE),
			wantTopic: common.Hash{31: txValueSend},
		},
		{
			name: "ORIGIN",
			code: logTopOfStackAfter(vm.ORIGIN),
			wantTopic: common.BytesToHash(
				sut.wallet.Addresses()[0].Bytes(),
			),
		},
		{
			name: "CALLER",
			code: logTopOfStackAfter(vm.CALLER),
			wantTopic: common.BytesToHash(
				sut.wallet.Addresses()[0].Bytes(),
			),
		},
		{
			name:      "BLOCKHASH_genesis",
			code:      logTopOfStackAfter(vm.PUSH0, vm.BLOCKHASH),
			wantTopic: chain.AllBlocks()[0].Hash(),
		},
		{
			name:      "BLOCKHASH_arbitrary",
			code:      logTopOfStackAfter(vm.PUSH1, 3, vm.BLOCKHASH),
			wantTopic: chain.AllBlocks()[3].Hash(),
		},
		{
			name:   "NUMBER",
			code:   logTopOfStackAfter(vm.NUMBER),
			header: saveBlockNum.store,
			wantTopicFn: func() common.Hash {
				return bigToHash(saveBlockNum.num)
			},
		},
		{
			name: "COINBASE_arbitrary",
			code: logTopOfStackAfter(vm.COINBASE),
			header: func(h *types.Header) {
				h.Coinbase = common.Address{17: 0xC0, 18: 0xFF, 19: 0xEE}
			},
			wantTopic: common.BytesToHash([]byte{0xC0, 0xFF, 0xEE}),
		},
		{
			name: "COINBASE_zero",
			code: logTopOfStackAfter(vm.COINBASE),
		},
		{
			name: "TIMESTAMP",
			code: logTopOfStackAfter(vm.TIMESTAMP),
			header: func(h *types.Header) {
				h.Time = 0xDECAFBAD
			},
			wantTopic: common.BytesToHash([]byte{0xDE, 0xCA, 0xFB, 0xAD}),
		},
		{
			name: "PREVRANDAO",
			code: logTopOfStackAfter(vm.PREVRANDAO),
		},
		{
			name: "GASLIMIT",
			code: logTopOfStackAfter(vm.GASLIMIT),
			header: func(h *types.Header) {
				h.GasLimit = 0xA11CEB0B
			},
			wantTopic: common.BytesToHash([]byte{0xA1, 0x1C, 0xEB, 0x0B}),
		},
		{
			name:      "CHAINID",
			code:      logTopOfStackAfter(vm.CHAINID),
			wantTopic: bigToHash(sut.ChainConfig().ChainID),
		},
		{
			name: "BLOBBASEFEE",
			code: logTopOfStackAfter(vm.BLOBBASEFEE),
			header: func(h *types.Header) {
				h.ExcessBlobGas = new(uint64)
			},
			wantTopic: common.Hash{31: 1},
		},
		// BASEFEE is tested in [TestGasAccounting] because getting the clock
		// excess to a specific value is complicated.
	}

	for _, tt := range tests {
		t.Run(tt.name, func(t *testing.T) {
			tx := sut.wallet.SetNonceAndSign(t, 0, &types.LegacyTx{
				To:       nil, // contract creation runs the call data (one sneaky trick blockchain developers don't want you to know)
				GasPrice: big.NewInt(1),
				Gas:      100e6,
				Data:     asBytes(tt.code...),
				Value:    big.NewInt(txValueSend),
			})

			var opts []blockstest.ChainOption
			if tt.header != nil {
				opts = append(opts, blockstest.WithEthBlockOptions(
					blockstest.ModifyHeader(tt.header),
				))
			}

			b := sut.chain.NewBlock(t, types.Transactions{tx}, opts...)
			require.NoError(t, sut.Enqueue(ctx, b), "Enqueue()")
			require.NoErrorf(t, b.WaitUntilExecuted(ctx), "%T.WaitUntilExecuted()", b)
			require.Lenf(t, b.Receipts(), 1, "%T.Receipts()", b)

			got := b.Receipts()[0]
			diffopts := cmp.Options{
				cmpopts.IgnoreFields(
					types.Receipt{},
					"Bloom", "ContractAddress", "CumulativeGasUsed", "GasUsed",
				),
				cmpopts.IgnoreFields(
					types.Log{},
					"Address",
				),
				cmputils.BigInts(),
			}
			wantTopic := tt.wantTopic
			if tt.wantTopicFn != nil {
				wantTopic = tt.wantTopicFn()
			}
			want := &types.Receipt{
				Status:      types.ReceiptStatusSuccessful,
				BlockHash:   b.Hash(),
				BlockNumber: b.Number(),
				TxHash:      tx.Hash(),
				Logs: []*types.Log{{
					Topics:      []common.Hash{wantTopic},
					BlockHash:   b.Hash(),
					BlockNumber: b.NumberU64(),
					TxHash:      tx.Hash(),
				}},
			}
			if diff := cmp.Diff(want, got, diffopts); diff != "" {
				t.Errorf("%T diff (-want +got):\n%s", got, diff)
			}
		})
	}
}

type blockNumSaver struct {
	num *big.Int
}

var _ = blockstest.ModifyHeader((*blockNumSaver)(nil).store)

func (e *blockNumSaver) store(h *types.Header) {
	e.num = new(big.Int).Set(h.Number)
}

func TestSnapshotPersistence(t *testing.T) {
	ctx, sut := newSUT(t, defaultHooks())

	e, chain, wallet := sut.Executor, sut.chain, sut.wallet

	const n = 10
	for range n {
		b := chain.NewBlock(t, types.Transactions{
			wallet.SetNonceAndSign(t, 0, &types.LegacyTx{
				To:       &common.Address{},
				Gas:      params.TxGas,
				GasPrice: big.NewInt(1),
			}),
		})
		require.NoError(t, e.Enqueue(ctx, b), "Enqueue()")
	}
	last := chain.Last()
	require.NoErrorf(t, last.WaitUntilExecuted(ctx), "%T.Last().WaitUntilExecuted()", chain)

	require.NoErrorf(t, e.Close(), "%T.Close()", e)
	// [newSUT] creates a cleanup that also calls [Executor.Close], which isn't
	// valid usage. The simplest workaround is to just replace the quit channel
	// so it can be closed again.
	e.quit = make(chan struct{})

	// The crux of the test is whether we can recover the EOA nonce using only a
	// new set of snapshots, recovered from the databases.
	conf := snapshot.Config{
		CacheSize: 128,
		NoBuild:   true, // i.e. MUST be loaded from disk
	}
	snaps, err := snapshot.New(conf, sut.db, e.StateCache().TrieDB(), last.PostExecutionStateRoot())
	require.NoError(t, err, "snapshot.New(..., [post-execution state root of last-executed block])")
	snap := snaps.Snapshot(last.PostExecutionStateRoot())
	require.NotNilf(t, snap, "%T.Snapshot([post-execution state root of last-executed block])", snaps)

	t.Run("snap.Account(EOA)", func(t *testing.T) {
		eoa := wallet.Addresses()[0]
		got, err := snap.Account(crypto.Keccak256Hash(eoa.Bytes()))
		require.NoError(t, err)
		require.NotNil(t, got) // yes, this is still possible with nil error
		require.Equalf(t, uint64(n), got.Nonce, "%T.Nonce", got)
	})
}<|MERGE_RESOLUTION|>--- conflicted
+++ resolved
@@ -80,15 +80,11 @@
 
 	wallet := saetest.NewUNSAFEWallet(tb, 1, types.LatestSigner(config))
 	alloc := saetest.MaxAllocFor(wallet.Addresses()...)
-<<<<<<< HEAD
 	gen := &core.Genesis{
 		Config: config,
 		Alloc:  alloc,
 	}
 	genesis := blockstest.NewGenesis(tb, db, gen, blockstest.WithTrieDBConfig(tdbConfig))
-=======
-	genesis := blockstest.NewGenesis(tb, db, config, alloc, blockstest.WithTrieDBConfig(tdbConfig), blockstest.WithGasTarget(hooks.Target))
->>>>>>> 7e1fe1b9
 
 	opts := blockstest.WithBlockOptions(
 		blockstest.WithLogger(logger),
