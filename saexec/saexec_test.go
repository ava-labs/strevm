// Copyright (C) 2025, Ava Labs, Inc. All rights reserved.
// See the file LICENSE for licensing terms.

package saexec

import (
	"context"
	"fmt"
	"math"
	"math/big"
	"math/rand/v2"
	"testing"

	"github.com/ava-labs/avalanchego/utils/logging"
	"github.com/ava-labs/avalanchego/vms/components/gas"
	"github.com/ava-labs/libevm/common"
	"github.com/ava-labs/libevm/core"
	"github.com/ava-labs/libevm/core/rawdb"
	"github.com/ava-labs/libevm/core/state"
	"github.com/ava-labs/libevm/core/types"
	"github.com/ava-labs/libevm/core/vm"
	"github.com/ava-labs/libevm/crypto"
	"github.com/ava-labs/libevm/libevm"
	libevmhookstest "github.com/ava-labs/libevm/libevm/hookstest"
	"github.com/ava-labs/libevm/params"
	"github.com/ava-labs/libevm/triedb"
	"github.com/google/go-cmp/cmp"
	"github.com/google/go-cmp/cmp/cmpopts"
	"github.com/holiman/uint256"
	"github.com/stretchr/testify/assert"
	"github.com/stretchr/testify/require"
	"go.uber.org/goleak"

	"github.com/ava-labs/strevm/blocks/blockstest"
	"github.com/ava-labs/strevm/cmputils"
	"github.com/ava-labs/strevm/gastime"
	"github.com/ava-labs/strevm/hook"
	saehookstest "github.com/ava-labs/strevm/hook/hookstest"
	"github.com/ava-labs/strevm/proxytime"
	"github.com/ava-labs/strevm/saetest"
	"github.com/ava-labs/strevm/saetest/escrow"
)

func TestMain(m *testing.M) {
	goleak.VerifyTestMain(
		m,
		goleak.IgnoreCurrent(),
		// Despite the call to [snapshot.Tree.Disable] in [Executor.Close], this
		// still leaks at shutdown. This is acceptable as we only ever have one
		// [Executor], which we expect to be running for the entire life of the
		// process.
		goleak.IgnoreTopFunction("github.com/ava-labs/libevm/core/state/snapshot.(*diskLayer).generate"),
	)
}

// SUT is the system under test, primarily the [Executor].
type SUT struct {
	*Executor
	chain  *blockstest.ChainBuilder
	wallet *saetest.Wallet
	logger logging.Logger
}

// newSUT returns a new SUT. Any >= [logging.Error] on the logger will also
// cancel the returned context, which is useful when waiting for blocks that
// can never finish execution because of an error.
func newSUT(tb testing.TB, hooks hook.Points) (context.Context, SUT) {
	tb.Helper()

	logger := saetest.NewTBLogger(tb, logging.Warn)
	ctx := logger.CancelOnError(tb.Context())

	config := params.AllDevChainProtocolChanges
<<<<<<< HEAD
	genesis := blockstest.NewGenesis(tb, db, config, alloc)
=======
	db := rawdb.NewMemoryDatabase()
	tdbConfig := &triedb.Config{}
>>>>>>> 03aa6394

	wallet := saetest.NewUNSAFEWallet(tb, 1, types.LatestSigner(config))
	alloc := saetest.MaxAllocFor(wallet.Addresses()...)
	genesis := blockstest.NewGenesis(tb, db, config, alloc, blockstest.WithTrieDBConfig(tdbConfig))

	e, err := New(genesis, config, db, tdbConfig, hooks, logger)
	require.NoError(tb, err, "New()")
	tb.Cleanup(e.Close)

	chain := blockstest.NewChainBuilder(e.LastExecuted())
	chain.SetDefaultOptions(blockstest.WithBlockOptions(
		blockstest.WithLogger(logger)),
	)

	return ctx, SUT{
		Executor: e,
		chain:    chain,
		wallet:   wallet,
		logger:   logger,
	}
}

func defaultHooks() *saehookstest.Stub {
	return &saehookstest.Stub{Target: 1e6}
}

func TestImmediateShutdownNonBlocking(t *testing.T) {
	newSUT(t, defaultHooks()) // calls [Executor.Close] in test cleanup
}

func TestExecutionSynchronisation(t *testing.T) {
	ctx, sut := newSUT(t, defaultHooks())
	e, chain := sut.Executor, sut.chain

	for range uint64(10) {
		b := chain.NewBlock(t, nil)
		require.NoError(t, e.Enqueue(ctx, b), "Enqueue()")
	}

	final := chain.Last()
	require.NoErrorf(t, final.WaitUntilExecuted(ctx), "%T.WaitUntilExecuted() on last-enqueued block", final)
	assert.Equal(t, final.NumberU64(), e.LastExecuted().NumberU64(), "Last-executed atomic pointer holds last-enqueued block")

	for _, b := range chain.AllBlocks() {
		assert.Truef(t, b.Executed(), "%T[%d].Executed()", b, b.NumberU64())
	}
}

func TestReceiptPropagation(t *testing.T) {
	ctx, sut := newSUT(t, defaultHooks())
	e, chain, wallet := sut.Executor, sut.chain, sut.wallet

	var want [][]*types.Receipt
	for range 10 {
		var (
			txs      types.Transactions
			receipts types.Receipts
		)

		for range 5 {
			tx := wallet.SetNonceAndSign(t, 0, &types.LegacyTx{
				Gas:      1e5,
				GasPrice: big.NewInt(1),
			})
			txs = append(txs, tx)
			receipts = append(receipts, &types.Receipt{TxHash: tx.Hash()})
		}
		want = append(want, receipts)

		b := chain.NewBlock(t, txs)
		require.NoError(t, e.Enqueue(ctx, b), "Enqueue()")
	}
	require.NoErrorf(t, chain.Last().WaitUntilExecuted(ctx), "%T.WaitUntilExecuted() on last-enqueued block", chain.Last())

	var got [][]*types.Receipt
	for _, b := range chain.AllExceptGenesis() {
		got = append(got, b.Receipts())
	}
	if diff := cmp.Diff(want, got, cmputils.ReceiptsByTxHash()); diff != "" {
		t.Errorf("%T diff (-want +got):\n%s", got, diff)
	}
}

func TestSubscriptions(t *testing.T) {
	ctx, sut := newSUT(t, defaultHooks())
	e, chain, wallet := sut.Executor, sut.chain, sut.wallet

	precompile := common.Address{'p', 'r', 'e'}
	stub := &libevmhookstest.Stub{
		PrecompileOverrides: map[common.Address]libevm.PrecompiledContract{
			precompile: vm.NewStatefulPrecompile(func(env vm.PrecompileEnvironment, input []byte) (ret []byte, err error) {
				env.StateDB().AddLog(&types.Log{
					Address: precompile,
				})
				return nil, nil
			}),
		},
	}
	stub.Register(t)

	gotChainHeadEvents := saetest.NewEventCollector(e.SubscribeChainHeadEvent)
	gotChainEvents := saetest.NewEventCollector(e.SubscribeChainEvent)
	gotLogsEvents := saetest.NewEventCollector(e.SubscribeLogsEvent)
	var (
		wantChainHeadEvents []core.ChainHeadEvent
		wantChainEvents     []core.ChainEvent
		wantLogsEvents      [][]*types.Log
	)

	for range 10 {
		tx := wallet.SetNonceAndSign(t, 0, &types.LegacyTx{
			To:       &precompile,
			GasPrice: big.NewInt(1),
			Gas:      1e6,
		})

		b := chain.NewBlock(t, types.Transactions{tx})
		require.NoError(t, e.Enqueue(ctx, b), "Enqueue()")

		wantChainHeadEvents = append(wantChainHeadEvents, core.ChainHeadEvent{
			Block: b.EthBlock(),
		})
		logs := []*types.Log{{
			Address:     precompile,
			BlockNumber: b.NumberU64(),
			TxHash:      tx.Hash(),
			BlockHash:   b.Hash(),
		}}
		wantChainEvents = append(wantChainEvents, core.ChainEvent{
			Block: b.EthBlock(),
			Hash:  b.Hash(),
			Logs:  logs,
		})
		wantLogsEvents = append(wantLogsEvents, logs)
	}

	opt := cmputils.BlocksByHash()
	t.Run("ChainHeadEvents", func(t *testing.T) {
		testEvents(t, gotChainHeadEvents, wantChainHeadEvents, opt)
	})
	t.Run("ChainEvents", func(t *testing.T) {
		testEvents(t, gotChainEvents, wantChainEvents, opt)
	})
	t.Run("LogsEvents", func(t *testing.T) {
		testEvents(t, gotLogsEvents, wantLogsEvents)
	})
}

func testEvents[T any](tb testing.TB, got *saetest.EventCollector[T], want []T, opts ...cmp.Option) {
	tb.Helper()
	// There is an invariant that stipulates [blocks.Block.MarkExecuted] MUST
	// occur before sending external events, which means that we can't rely on
	// [blocks.Block.WaitUntilExecuted] to avoid races.
	got.WaitForAtLeast(len(want))

	require.NoError(tb, got.Unsubscribe())
	if diff := cmp.Diff(want, got.All(), opts...); diff != "" {
		tb.Errorf("Collecting %T from event.Subscription; diff (-want +got):\n%s", want, diff)
	}
}

func TestExecution(t *testing.T) {
	ctx, sut := newSUT(t, defaultHooks())
	wallet := sut.wallet
	eoa := wallet.Addresses()[0]

	var (
		txs  types.Transactions
		want types.Receipts
	)
	deploy := wallet.SetNonceAndSign(t, 0, &types.LegacyTx{
		Nonce:    0,
		Data:     escrow.CreationCode(),
		GasPrice: big.NewInt(1),
		Gas:      1e7,
	})
	contract := crypto.CreateAddress(eoa, 0)
	txs = append(txs, deploy)
	want = append(want, &types.Receipt{
		TxHash:          deploy.Hash(),
		ContractAddress: contract,
	})

	rng := rand.New(rand.NewPCG(0, 0)) //nolint:gosec // Reproducibility is useful for tests
	var wantEscrowBalance uint64
	for range 10 {
		val := rng.Uint64N(100_000)
		tx := wallet.SetNonceAndSign(t, 0, &types.LegacyTx{
			To:       &contract,
			Value:    new(big.Int).SetUint64(val),
			GasPrice: big.NewInt(1),
			Gas:      1e6,
			Data:     escrow.CallDataToDeposit(eoa),
		})
		wantEscrowBalance += val
		t.Logf("Depositing %d", val)

		txs = append(txs, tx)
		ev := escrow.DepositEvent(eoa, uint256.NewInt(val))
		ev.Address = contract
		ev.TxHash = tx.Hash()
		want = append(want, &types.Receipt{
			TxHash: tx.Hash(),
			Logs:   []*types.Log{ev},
		})
	}

	b := sut.chain.NewBlock(t, txs)

	var logIndex uint
	for i, r := range want {
		ui := uint(i) //nolint:gosec // Known to not overflow

		r.Status = 1
		r.TransactionIndex = ui
		r.BlockHash = b.Hash()
		r.BlockNumber = big.NewInt(1)

		for _, l := range r.Logs {
			l.TxIndex = ui
			l.BlockHash = b.Hash()
			l.BlockNumber = 1
			l.Index = logIndex
			logIndex++
		}
	}

	e := sut.Executor
	require.NoError(t, e.Enqueue(ctx, b), "Enqueue()")
	require.NoErrorf(t, b.WaitUntilExecuted(ctx), "%T.WaitUntilExecuted()", b)

	opts := cmp.Options{
		cmpopts.IgnoreFields(
			types.Receipt{},
			"GasUsed", "CumulativeGasUsed",
			"Bloom",
		),
		cmputils.BigInts(),
	}
	if diff := cmp.Diff(want, b.Receipts(), opts); diff != "" {
		t.Errorf("%T.Receipts() diff (-want +got):\n%s", b, diff)
	}

	t.Run("committed_state", func(t *testing.T) {
		sdb, err := state.New(b.PostExecutionStateRoot(), e.StateCache(), nil)
		require.NoErrorf(t, err, "state.New(%T.PostExecutionStateRoot(), %T.StateCache(), nil)", b, e)

		if got, want := sdb.GetBalance(contract).ToBig(), new(big.Int).SetUint64(wantEscrowBalance); got.Cmp(want) != 0 {
			t.Errorf("After Escrow deposits, got contract balance %v; want %v", got, want)
		}

		enablePUSH0 := vm.BlockContext{
			BlockNumber: big.NewInt(1),
			Time:        1,
			Random:      &common.Hash{},
		}
		evm := vm.NewEVM(enablePUSH0, vm.TxContext{}, sdb, e.ChainConfig(), vm.Config{})

		got, _, err := evm.StaticCall(vm.AccountRef(eoa), contract, escrow.CallDataForBalance(eoa), 1e6)
		require.NoErrorf(t, err, "%T.Call([Escrow contract], [balance(eoa)])", evm)
		if got, want := new(uint256.Int).SetBytes(got), uint256.NewInt(wantEscrowBalance); !got.Eq(want) {
			t.Errorf("Escrow.balance([eoa]) got %v; want %v", got, want)
		}
	})
}

func TestGasAccounting(t *testing.T) {
	hooks := &saehookstest.Stub{}
	ctx, sut := newSUT(t, hooks)

	const gasPerTx = gas.Gas(params.TxGas)
	at := func(blockTime, txs uint64, rate gas.Gas) *proxytime.Time[gas.Gas] {
		tm := proxytime.New[gas.Gas](blockTime, rate)
		tm.Tick(gas.Gas(txs) * gasPerTx)
		return tm
	}

	// If this fails then all of the tests need to be adjusted. This is cleaner
	// than polluting the test cases with a repetitive identifier.
	require.Equal(t, 2, gastime.TargetToRate, "gastime.TargetToRate assumption")

	// Steps are _not_ independent, so the execution time of one is the starting
	// time of the next.
	steps := []struct {
		target         gas.Gas
		blockTime      uint64
		numTxs         int
		wantExecutedBy *proxytime.Time[gas.Gas]
		// Because of the 2:1 ratio between Rate and Target, gas consumption
		// increases excess by half of the amount consumed, while
		// fast-forwarding reduces excess by half of the amount skipped.
		wantExcessAfter gas.Gas
		wantPriceAfter  gas.Price
	}{
		{
			target:          5 * gasPerTx,
			blockTime:       2,
			numTxs:          3,
			wantExecutedBy:  at(2, 3, 10*gasPerTx),
			wantExcessAfter: 3 * gasPerTx / 2,
			wantPriceAfter:  1, // Excess isn't high enough so price is effectively e^0
		},
		{
			target:          5 * gasPerTx,
			blockTime:       3, // fast-forward
			numTxs:          12,
			wantExecutedBy:  at(4, 2, 10*gasPerTx),
			wantExcessAfter: 12 * gasPerTx / 2,
			wantPriceAfter:  1,
		},
		{
			target:          5 * gasPerTx,
			blockTime:       4, // no fast-forward so starts at last execution time
			numTxs:          20,
			wantExecutedBy:  at(6, 2, 10*gasPerTx),
			wantExcessAfter: (12 + 20) * gasPerTx / 2,
			wantPriceAfter:  1,
		},
		{
			target:          5 * gasPerTx,
			blockTime:       7, // fast-forward equivalent of 8 txs
			numTxs:          16,
			wantExecutedBy:  at(8, 6, 10*gasPerTx),
			wantExcessAfter: (12 + 20 - 8 + 16) * gasPerTx / 2,
			wantPriceAfter:  1,
		},
		{
			target:          10 * gasPerTx, // double gas/block --> halve ticking rate
			blockTime:       8,             // no fast-forward
			numTxs:          4,
			wantExecutedBy:  at(8, (6*2)+4, 20*gasPerTx), // starting point scales
			wantExcessAfter: (2*(12+20-8+16) + 4) * gasPerTx / 2,
			wantPriceAfter:  1,
		},
		{
			target:          5 * gasPerTx, // back to original
			blockTime:       8,
			numTxs:          5,
			wantExecutedBy:  at(8, 6+(4/2)+5, 10*gasPerTx),
			wantExcessAfter: ((12 + 20 - 8 + 16) + 4/2 + 5) * gasPerTx / 2,
			wantPriceAfter:  1,
		},
		{
			target:          5 * gasPerTx,
			blockTime:       20, // more than double the last executed-by time, reduces excess to 0
			numTxs:          1,
			wantExecutedBy:  at(20, 1, 10*gasPerTx),
			wantExcessAfter: gasPerTx / 2,
			wantPriceAfter:  1,
		},
		{
			target:          5 * gasPerTx,
			blockTime:       21,                                 // fast-forward so excess is 0
			numTxs:          30 * gastime.TargetToExcessScaling, // deliberate, see below
			wantExecutedBy:  at(21, 30*gastime.TargetToExcessScaling, 10*gasPerTx),
			wantExcessAfter: 3 * ((5 * gasPerTx /*T*/) * gastime.TargetToExcessScaling /* == K */),
			// Excess is now 3·K so the price is e^3 = 20.09
			wantPriceAfter: 20,
		},
		{
			target:          5 * gasPerTx,
			blockTime:       22, // no fast-forward
			numTxs:          10 * gastime.TargetToExcessScaling,
			wantExecutedBy:  at(21, 40*gastime.TargetToExcessScaling, 10*gasPerTx),
			wantExcessAfter: 4 * ((5 * gasPerTx /*T*/) * gastime.TargetToExcessScaling /* == K */),
			wantPriceAfter:  gas.Price(math.Floor(math.Pow(math.E, 4 /* <----- NB */))),
		},
	}

	e, chain, wallet := sut.Executor, sut.chain, sut.wallet

	for i, step := range steps {
		hooks.Target = step.target

		txs := make(types.Transactions, step.numTxs)
		for i := range txs {
			txs[i] = wallet.SetNonceAndSign(t, 0, &types.DynamicFeeTx{
				To:        &common.Address{},
				Gas:       params.TxGas,
				GasTipCap: big.NewInt(0),
				GasFeeCap: big.NewInt(100),
			})
		}

		b := chain.NewBlock(t, txs, blockstest.WithEthBlockOptions(
			blockstest.ModifyHeader(func(h *types.Header) {
				h.Time = step.blockTime
			}),
		))
		require.NoError(t, e.Enqueue(ctx, b), "Enqueue()")
		require.NoErrorf(t, b.WaitUntilExecuted(ctx), "%T.WaitUntilExecuted()", b)

		for desc, got := range map[string]*gastime.Time{
			fmt.Sprintf("%T.ExecutedByGasTime()", b): b.ExecutedByGasTime(),
			fmt.Sprintf("%T.TimeNotThreadSafe()", e): e.TimeNotThreadsafe(),
		} {
			opt := proxytime.CmpOpt[gas.Gas](proxytime.IgnoreRateInvariants)
			if diff := cmp.Diff(step.wantExecutedBy, got.Time, opt); diff != "" {
				t.Errorf("%s diff (-want +got):\n%s", desc, diff)
			}
		}

		t.Run("CumulativeGasUsed", func(t *testing.T) {
			for i, r := range b.Receipts() {
				ui := uint64(i + 1) //nolint:gosec // Known to not overflow
				assert.Equalf(t, ui*params.TxGas, r.CumulativeGasUsed, "%T.Receipts()[%d]", b, i)
			}
		})

		if t.Failed() {
			// Future steps / tests may be corrupted and false-positive errors
			// aren't helpful.
			break
		}

		t.Run("gas_price", func(t *testing.T) {
			tm := e.TimeNotThreadsafe()
			assert.Equalf(t, step.wantExcessAfter, tm.Excess(), "%T.Excess()", tm)
			assert.Equalf(t, step.wantPriceAfter, tm.Price(), "%T.Price()", tm)

			wantBaseFee := gas.Price(1)
			if i > 0 {
				wantBaseFee = steps[i-1].wantPriceAfter
			}
			require.Truef(t, b.BaseFee().IsUint64(), "%T.BaseFee().IsUint64()", b)
			assert.Equalf(t, wantBaseFee, gas.Price(b.BaseFee().Uint64()), "%T.BaseFee().Uint64()", b)
		})
	}
}<|MERGE_RESOLUTION|>--- conflicted
+++ resolved
@@ -71,12 +71,8 @@
 	ctx := logger.CancelOnError(tb.Context())
 
 	config := params.AllDevChainProtocolChanges
-<<<<<<< HEAD
-	genesis := blockstest.NewGenesis(tb, db, config, alloc)
-=======
 	db := rawdb.NewMemoryDatabase()
 	tdbConfig := &triedb.Config{}
->>>>>>> 03aa6394
 
 	wallet := saetest.NewUNSAFEWallet(tb, 1, types.LatestSigner(config))
 	alloc := saetest.MaxAllocFor(wallet.Addresses()...)
