--- conflicted
+++ resolved
@@ -135,19 +135,9 @@
 // LastExecuted returns the last-executed block in a threadsafe manner.
 func (e *Executor) LastExecuted() *blocks.Block {
 	return e.lastExecuted.Load()
-<<<<<<< HEAD
 }
 
 // LastEnqueued returns the last-enqueued block in a threadsafe manner.
 func (e *Executor) LastEnqueued() *blocks.Block {
 	return e.lastEnqueued.Load()
-}
-
-// TimeNotThreadsafe returns a clone of the gas clock that times execution. It
-// is only safe to call when all blocks passed to [Executor.Enqueue]
-// have been executed, and is only intended for use in tests.
-func (e *Executor) TimeNotThreadsafe() *gastime.Time {
-	return e.gasClock.Clone()
-=======
->>>>>>> 9e314c42
 }