// Copyright (C) 2025, Ava Labs, Inc. All rights reserved.
// See the file LICENSE for licensing terms.

// Package blockstest provides test helpers for constructing [Streaming
// Asynchronous Execution] (SAE) blocks.
//
// [Streaming Asynchronous Execution]: https://github.com/avalanche-foundation/ACPs/tree/main/ACPs/194-streaming-asynchronous-execution
package blockstest

import (
	"math"
	"math/big"
	"slices"
	"testing"
	"time"

	"github.com/ava-labs/avalanchego/utils/logging"
	"github.com/ava-labs/avalanchego/vms/components/gas"
	"github.com/ava-labs/libevm/core"
	"github.com/ava-labs/libevm/core/state"
	"github.com/ava-labs/libevm/core/types"
	"github.com/ava-labs/libevm/ethdb"
	"github.com/ava-labs/libevm/libevm/options"
	"github.com/ava-labs/libevm/params"
	"github.com/ava-labs/libevm/triedb"
	"github.com/stretchr/testify/require"

	"github.com/ava-labs/strevm/blocks"
	"github.com/ava-labs/strevm/gastime"
	"github.com/ava-labs/strevm/saetest"
)

// An EthBlockOption configures the default block properties created by
// [NewEthBlock].
type EthBlockOption = options.Option[ethBlockProperties]

// NewEthBlock constructs a raw Ethereum block with the given arguments.
func NewEthBlock(parent *types.Block, txs types.Transactions, opts ...EthBlockOption) *types.Block {
	props := &ethBlockProperties{
		header: &types.Header{
			Number:        new(big.Int).Add(parent.Number(), big.NewInt(1)),
			ParentHash:    parent.Hash(),
			BaseFee:       big.NewInt(0),
			ExcessBlobGas: new(uint64),
		},
	}
	props = options.ApplyTo(props, opts...)
	return types.NewBlock(props.header, txs, nil, props.receipts, saetest.TrieHasher())
}

type ethBlockProperties struct {
	header   *types.Header
	receipts types.Receipts
}

// ModifyHeader returns an option to modify the [types.Header] constructed by
// [NewEthBlock]. It SHOULD NOT modify the `Number` and `ParentHash`, but MAY
// modify any other field.
func ModifyHeader(fn func(*types.Header)) EthBlockOption {
	return options.Func[ethBlockProperties](func(p *ethBlockProperties) {
		fn(p.header)
	})
}

// WithReceipts returns an option to set the receipts of a block constructed by
// [NewEthBlock].
func WithReceipts(rs types.Receipts) EthBlockOption {
	return options.Func[ethBlockProperties](func(p *ethBlockProperties) {
		p.receipts = slices.Clone(rs)
	})
}

// A BlockOption configures the default block properties created by [NewBlock].
type BlockOption = options.Option[blockProperties]

// NewBlock constructs an SAE block, wrapping the raw Ethereum block.
func NewBlock(tb testing.TB, eth *types.Block, parent, lastSettled *blocks.Block, opts ...BlockOption) *blocks.Block {
	tb.Helper()

	props := options.ApplyTo(&blockProperties{}, opts...)
	if props.logger == nil {
		props.logger = saetest.NewTBLogger(tb, logging.Warn)
	}

	b, err := blocks.New(eth, parent, lastSettled, props.logger)
	require.NoError(tb, err, "blocks.New()")
	return b
}

type blockProperties struct {
	logger logging.Logger
}

// WithLogger overrides the logger passed to [blocks.New] by [NewBlock].
func WithLogger(l logging.Logger) BlockOption {
	return options.Func[blockProperties](func(p *blockProperties) {
		p.logger = l
	})
}

// NewGenesis constructs a new [core.Genesis], writes it to the database, and
// returns wraps [core.Genesis.ToBlock] with [NewBlock]. It assumes a nil
// [triedb.Config] unless overridden by a [WithTrieDBConfig]. The block is
// marked as both executed and synchronous.
func NewGenesis(tb testing.TB, db ethdb.Database, config *params.ChainConfig, alloc types.GenesisAlloc, opts ...GenesisOption) *blocks.Block {
	tb.Helper()
	conf := &genesisConfig{
		gasTarget: math.MaxUint64,
	}
	options.ApplyTo(conf, opts...)

	gen := &core.Genesis{
		Config: config,
		Alloc:  alloc,
	}

	tdb := state.NewDatabaseWithConfig(db, conf.tdbConfig).TrieDB()
	_, hash, err := core.SetupGenesisBlock(db, tdb, gen)
	require.NoError(tb, err, "core.SetupGenesisBlock()")
	require.NoErrorf(tb, tdb.Commit(hash, true), "%T.Commit(core.SetupGenesisBlock(...))", tdb)

	b := NewBlock(tb, gen.ToBlock(), nil, nil)
<<<<<<< HEAD
	require.NoErrorf(tb, b.MarkExecuted(db, gastime.New(gen.Timestamp, conf.target, conf.excess), time.Time{}, new(big.Int), nil, b.SettledStateRoot()), "%T.MarkExecuted()", b)
=======
	require.NoErrorf(tb, b.MarkExecuted(db, gastime.New(gen.Timestamp, conf.gasTarget, 0), time.Time{}, new(big.Int), nil, b.SettledStateRoot()), "%T.MarkExecuted()", b)
>>>>>>> 7e1fe1b9
	require.NoErrorf(tb, b.MarkSynchronous(), "%T.MarkSynchronous()", b)
	return b
}

type genesisConfig struct {
	tdbConfig *triedb.Config
<<<<<<< HEAD
	target    gas.Gas
	excess    gas.Gas
=======
	gasTarget gas.Gas
>>>>>>> 7e1fe1b9
}

// A GenesisOption configures [NewGenesis].
type GenesisOption = options.Option[genesisConfig]

// WithTrieDBConfig override the [triedb.Config] used by [NewGenesis].
func WithTrieDBConfig(tc *triedb.Config) GenesisOption {
	return options.Func[genesisConfig](func(gc *genesisConfig) {
		gc.tdbConfig = tc
	})
}

// WithGasTarget overrides the gas target used by [NewGenesis].
func WithGasTarget(target gas.Gas) GenesisOption {
	return options.Func[genesisConfig](func(gc *genesisConfig) {
		gc.gasTarget = target
	})
}

// WithGasExcess overrides the gas excess used by [NewGenesis].
func WithGasExcess(excess gas.Gas) GenesisOption {
	return options.Func[genesisConfig](func(gc *genesisConfig) {
		gc.excess = excess
	})
}<|MERGE_RESOLUTION|>--- conflicted
+++ resolved
@@ -120,23 +120,15 @@
 	require.NoErrorf(tb, tdb.Commit(hash, true), "%T.Commit(core.SetupGenesisBlock(...))", tdb)
 
 	b := NewBlock(tb, gen.ToBlock(), nil, nil)
-<<<<<<< HEAD
-	require.NoErrorf(tb, b.MarkExecuted(db, gastime.New(gen.Timestamp, conf.target, conf.excess), time.Time{}, new(big.Int), nil, b.SettledStateRoot()), "%T.MarkExecuted()", b)
-=======
-	require.NoErrorf(tb, b.MarkExecuted(db, gastime.New(gen.Timestamp, conf.gasTarget, 0), time.Time{}, new(big.Int), nil, b.SettledStateRoot()), "%T.MarkExecuted()", b)
->>>>>>> 7e1fe1b9
+	require.NoErrorf(tb, b.MarkExecuted(db, gastime.New(gen.Timestamp, conf.gasTarget, conf.gasExcess), time.Time{}, new(big.Int), nil, b.SettledStateRoot()), "%T.MarkExecuted()", b)
 	require.NoErrorf(tb, b.MarkSynchronous(), "%T.MarkSynchronous()", b)
 	return b
 }
 
 type genesisConfig struct {
 	tdbConfig *triedb.Config
-<<<<<<< HEAD
-	target    gas.Gas
-	excess    gas.Gas
-=======
 	gasTarget gas.Gas
->>>>>>> 7e1fe1b9
+	gasExcess gas.Gas
 }
 
 // A GenesisOption configures [NewGenesis].
@@ -159,6 +151,6 @@
 // WithGasExcess overrides the gas excess used by [NewGenesis].
 func WithGasExcess(excess gas.Gas) GenesisOption {
 	return options.Func[genesisConfig](func(gc *genesisConfig) {
-		gc.excess = excess
+		gc.gasExcess = excess
 	})
 }