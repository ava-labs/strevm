--- conflicted
+++ resolved
@@ -1,8 +1,4 @@
-<<<<<<< HEAD
-// Copyright (C) 2026, Ava Labs, Inc. All rights reserved.
-=======
 // Copyright (C) 2025-2026, Ava Labs, Inc. All rights reserved.
->>>>>>> 4e465a5e
 // See the file LICENSE for licensing terms.
 
 package sae
